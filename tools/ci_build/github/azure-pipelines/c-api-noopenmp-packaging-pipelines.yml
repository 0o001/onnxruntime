parameters:
- name: RunOnnxRuntimeTests
  displayName: Run Tests?
  type: boolean
  default: true

- name: UseIncreasedTimeoutForTests
  displayName: Increase timeout for tests? Set it to false if you are doing an Onnx Runtime release.
  type: boolean
  default: false

- name: DoCompliance
  displayName: Run Compliance Tasks?
  type: boolean
  default: true

- name: DoEsrp
  displayName: Run code sign tasks? Must be true if you are doing an Onnx Runtime release.
  type: boolean
  default: true

- name: IsReleaseBuild
  displayName: Is a release build? Set it to true if you are doing an Onnx Runtime release.
  type: boolean
  default: false

<<<<<<< HEAD
- name: NugetPackageSuffix
  displayName: Suffix to append to nuget package
  type: string
  default: ''

- name: AdditionalBuildFlag
  displayName: Build flags to append to build command
  type: string
  default: ''

# these 2 parameters are used for debugging.
- name: SpecificArtifact
  displayName: Use Specific Artifact (Debugging only)
  type: boolean
  default: false

- name: BuildId
  displayName: Pipeline BuildId, you could find it in the URL
  type: string
  default: '0'

=======
>>>>>>> 2d519d21
resources:
  repositories:
  - repository: onnxruntime-inference-examples # The name used to reference this repository in the checkout step
    type: github
    endpoint: ort-examples
    name: microsoft/onnxruntime-inference-examples
  - repository: manylinux
    type: Github
    endpoint: Microsoft
    name: pypa/manylinux
    ref: aead4d751c2101e23336aa73f2380df83e7a13f3

stages:

- template: templates/c-api-cpu.yml
  parameters:
    RunOnnxRuntimeTests: ${{ parameters.RunOnnxRuntimeTests }}
    DoCompliance: ${{ parameters.DoCompliance }}
    DoEsrp: ${{ parameters.DoEsrp }}
    IsReleaseBuild: ${{ parameters.IsReleaseBuild }}
    OrtNugetPackageId: 'Microsoft.ML.OnnxRuntime${{ parameters.NugetPackageSuffix }}'
    AdditionalBuildFlags: ''
    AdditionalWinBuildFlags: '--enable_onnx_tests --enable_wcos ${{parameters.AdditionalBuildFlag}}'
    BuildVariant: 'default'

- template: templates/ondevice-training-cpu-packaging-pipeline.yml
  parameters:
    RunOnnxRuntimeTests: ${{ parameters.RunOnnxRuntimeTests }}
    DoCompliance: ${{ parameters.DoCompliance }}
    DoEsrp: ${{ parameters.DoEsrp }}
    IsReleaseBuild: ${{ parameters.IsReleaseBuild }}
    OrtNugetPackageId: 'Microsoft.ML.OnnxRuntime.Training'
    AdditionalBuildFlags: '--enable_training_apis'
    AdditionalWinBuildFlags: '--enable_onnx_tests --enable_wcos'
    BuildVariant: 'default'

- stage: Linux_C_API_Packaging_GPU_x64
  dependsOn: []
  jobs:
  - job:
    workspace:
      clean: all
    timeoutInMinutes: 120
    pool: 'Onnxruntime-Linux-GPU'
    variables:
      CUDA_VERSION: '11.8'
    steps:
    - template: templates/set-version-number-variables-step.yml
    - template: templates/get-docker-image-steps.yml
      parameters:
        Dockerfile: tools/ci_build/github/linux/docker/inference/x64/default/cpu/Dockerfile
        Context: tools/ci_build/github/linux/docker/inference/x64/default/cpu
        DockerBuildArgs: "--build-arg BUILD_UID=$( id -u ) --build-arg BASEIMAGE=nvidia/cuda:11.8.0-cudnn8-devel-centos7"
        Repository: onnxruntimecuda11centosbuild

    - script: $(Build.SourcesDirectory)/tools/ci_build/github/linux/build_cuda_c_api_package.sh
      workingDirectory: $(Build.SourcesDirectory)
      displayName: 'Build and Test'

    - template: templates/java-api-artifacts-package-and-publish-steps-posix.yml
      parameters:
          arch: 'linux-x64'
          buildConfig: 'Release'
          artifactName: 'onnxruntime-java-linux-x64-cuda'
          version: '$(OnnxRuntimeVersion)'
          libraryName: 'libonnxruntime.so'
          nativeLibraryName: 'libonnxruntime4j_jni.so'

    - template: templates/c-api-artifacts-package-and-publish-steps-posix.yml
      parameters:
        buildConfig: 'Release'
        artifactName: 'onnxruntime-linux-x64-cuda-$(OnnxRuntimeVersion)'
        artifactNameNoVersionString: 'onnxruntime-linux-x64-cuda'
        libraryName: 'libonnxruntime.so.$(OnnxRuntimeVersion)'

    - template: templates/component-governance-component-detection-steps.yml
      parameters:
        condition: 'succeeded'
    - template: templates/clean-agent-build-directory-step.yml

- template: templates/linux-gpu-tensorrt-packaging-pipeline.yml
  parameters:
      artifactName: 'onnxruntime-linux-x64-tensorrt-$(OnnxRuntimeVersion)'
      artifactNameNoVersionString: 'onnxruntime-linux-x64-tensorrt'
      buildJava: true
      buildJavaOption: '--build_java'

#CUDA without tensorrt
- template: templates/win-ci.yml
  parameters:
    ort_build_pool_name: 'onnxruntime-gpu-winbuild-T4'
    DoCompliance: ${{ parameters.DoCompliance }}
    DoEsrp: ${{ parameters.DoEsrp }}
    stage_name_suffix: gpu
    EnvSetupScript: setup_env_cuda_11.bat
    buildArch: x64
    msbuildPlatform: x64
    packageName: x64-cuda
    buildparameter: --use_cuda --cuda_version=11.8 --cuda_home="C:\Program Files\NVIDIA GPU Computing Toolkit\CUDA\v11.8" --enable_onnx_tests --enable_wcos --build_java --cmake_extra_defines "CMAKE_CUDA_ARCHITECTURES=52;60;61;70;75;80"
    runTests: ${{ parameters.RunOnnxRuntimeTests }}
    buildJava: true
    java_artifact_id: onnxruntime_gpu

# CUDA with Tensorrt
- template: templates/win-ci.yml
  parameters:
    ort_build_pool_name: 'onnxruntime-gpu-tensorrt8-winbuild-t4'
    DoCompliance: ${{ parameters.DoCompliance }}
    DoEsrp: ${{ parameters.DoEsrp }}
    stage_name_suffix: tensorrt
    EnvSetupScript: setup_env_gpu.bat
    buildArch: x64
    msbuildPlatform: x64
    packageName: x64-tensorrt
    buildparameter: --use_tensorrt --use_tensorrt_builtin_parser --tensorrt_home="C:\local\TensorRT-8.6.0.12.Windows10.x86_64.cuda-11.8" --cuda_version=11.8 --cuda_home="C:\Program Files\NVIDIA GPU Computing Toolkit\CUDA\v11.8"  --enable_onnx_tests --enable_wcos --build_java --cmake_extra_defines "CMAKE_CUDA_ARCHITECTURES=52;60;61;70;75;80"
    runTests: ${{ parameters.RunOnnxRuntimeTests }}
    buildJava: true
    java_artifact_id: onnxruntime_gpu
    UseIncreasedTimeoutForTests: ${{ parameters.UseIncreasedTimeoutForTests }}

- stage: Jar_Packaging_GPU
  dependsOn:
  - Linux_C_API_Packaging_GPU_x64
  - Linux_C_API_Packaging_GPU_TensorRT_x64
  - Windows_Packaging_gpu
  - Windows_Packaging_tensorrt
  condition: succeeded()
  jobs:
  - job:
    workspace:
      clean: all
    pool: 'Win-CPU-2021'


    steps:
    - checkout: self
      submodules: false
    - template: templates/set-version-number-variables-step.yml

    - task: DownloadPipelineArtifact@2
      displayName: 'Download Pipeline Artifact - Win x64'
      inputs:
        buildType: 'current'
        artifactName: 'drop-onnxruntime-java-win-x64-tensorrt'
        targetPath: '$(Build.BinariesDirectory)\java-artifact\onnxruntime-java-win-x64'

    - task: DownloadPipelineArtifact@2
      displayName: 'Download Pipeline Artifact - Linux x64'
      inputs:
        buildType: 'current'
        artifactName: 'drop-onnxruntime-java-linux-x64-cuda'
        targetPath: '$(Build.BinariesDirectory)\java-artifact\onnxruntime-java-linux-x64'

    - task: DownloadPipelineArtifact@2
      displayName: 'Download Pipeline Artifact - Linux x64'
      inputs:
        buildType: 'current'
        artifactName: 'drop-onnxruntime-java-linux-x64-tensorrt'
        targetPath: '$(Build.BinariesDirectory)\java-artifact\onnxruntime-java-linux-x64-tensorrt'

    - task: PowerShell@2
      displayName: 'PowerShell Script'
      inputs:
        targetType: filePath
        filePath: $(Build.SourcesDirectory)\tools\ci_build\github\windows\jar_gpu_packaging.ps1
        failOnStderr: true
        showWarnings: true
        workingDirectory: '$(Build.BinariesDirectory)\java-artifact'

    - task: CopyFiles@2
      displayName: 'Copy Java Files to Artifact Staging Directory'
      inputs:
        SourceFolder: '$(Build.BinariesDirectory)\java-artifact\onnxruntime-java-win-x64'
        TargetFolder: '$(Build.ArtifactStagingDirectory)'

    - task: PublishPipelineArtifact@1
      displayName: 'Publish Pipeline Artifact'
      inputs:
        targetPath: '$(Build.ArtifactStagingDirectory)'
        artifact: 'onnxruntime-java-gpu'

    - template: templates/component-governance-component-detection-steps.yml
      parameters :
        condition : 'succeeded'
    - task: mspremier.PostBuildCleanup.PostBuildCleanup-task.PostBuildCleanup@3
      displayName: 'Clean Agent Directories'
      condition: always()


- stage: Final_Jar_Testing_Windows_GPU
  dependsOn:
    Jar_Packaging_GPU
  jobs:
  - job:
    workspace:
      clean: all
    pool: 'onnxruntime-gpu-winbuild-t4'
    timeoutInMinutes: 60
    variables:
    - name: runCodesignValidationInjection
      value: false

    steps:
    - template: templates/set-version-number-variables-step.yml

    - task: BatchScript@1
      displayName: 'setup env'
      inputs:
        filename: '$(Build.SourcesDirectory)\tools\ci_build\github\windows\setup_env_cuda_11.bat'
        modifyEnvironment: true
        workingFolder: '$(Build.BinariesDirectory)'

    - task: DownloadPipelineArtifact@2
      displayName: 'Download Final Jar'
      inputs:
        buildType: 'current'
        artifactName: 'onnxruntime-java-gpu'
        targetPath: '$(Build.BinariesDirectory)\final-jar'

    - task: CmdLine@2
      inputs:
        script: |
          mkdir test
          pushd test
          jar xf $(Build.BinariesDirectory)\final-jar\testing.jar
          popd
          powershell -Command "Invoke-WebRequest https://oss.sonatype.org/service/local/repositories/releases/content/org/junit/platform/junit-platform-console-standalone/1.6.2/junit-platform-console-standalone-1.6.2.jar -OutFile junit-platform-console-standalone-1.6.2.jar"
          powershell -Command "Invoke-WebRequest https://oss.sonatype.org/service/local/repositories/releases/content/com/google/protobuf/protobuf-java/3.21.7/protobuf-java-3.21.7.jar -OutFile protobuf-java-3.21.7.jar"
          java -DUSE_CUDA=1 -jar junit-platform-console-standalone-1.6.2.jar -cp .;.\test;protobuf-java-3.21.7.jar;onnxruntime_gpu-$(OnnxRuntimeVersion).jar --scan-class-path --fail-if-no-tests --disable-banner
        workingDirectory: '$(Build.BinariesDirectory)\final-jar'

    - template: templates/component-governance-component-detection-steps.yml
      parameters:
        condition: 'succeeded'
    - task: mspremier.PostBuildCleanup.PostBuildCleanup-task.PostBuildCleanup@3
      displayName: 'Clean Agent Directories'
      condition: always()


- stage: Final_Jar_Testing_Linux_GPU
  dependsOn:
    Jar_Packaging_GPU
  jobs:
  - job:
    workspace:
      clean: all
    pool: 'Onnxruntime-Linux-GPU'
    variables:
    - name: runCodesignValidationInjection
      value: false
    timeoutInMinutes: 60

    steps:
    - checkout: self
      submodules: false
    - template: templates/set-version-number-variables-step.yml
    - task: DownloadPipelineArtifact@2
      displayName: 'Download Final Jar'
      inputs:
        buildType: 'current'
        artifactName: 'onnxruntime-java-gpu'
        targetPath: '$(Build.BinariesDirectory)/final-jar'

    - task: Bash@3
      displayName: 'Test'
      inputs:
        targetType: filePath
        filePath: 'tools/ci_build/github/linux/java_linux_final_test.sh'
        arguments: '-r $(Build.BinariesDirectory) -v $(OnnxRuntimeVersion)'

    - template: templates/component-governance-component-detection-steps.yml
      parameters:
        condition: 'succeeded'
    - task: mspremier.PostBuildCleanup.PostBuildCleanup-task.PostBuildCleanup@3
      displayName: 'Clean Agent Directories'
      condition: always()

- stage: Linux_Packaging_combined_GPU
  dependsOn:
  - Linux_C_API_Packaging_GPU_x64
  - Linux_C_API_Packaging_GPU_TensorRT_x64
  condition: succeeded()
  jobs:
  - job:
    workspace:
      clean: all
    pool: 'Onnxruntime-Linux-GPU'

    steps:
    - checkout: self                           # due to checkout multiple repos, the root directory is $(Build.SourcesDirectory)/onnxruntime
      submodules: false
    - checkout: onnxruntime-inference-examples # due to checkout multiple repos, the root directory is $(Build.SourcesDirectory)/onnxruntime-inference-examples
      submodules: false
    - checkout: manylinux                      # due to checkout multiple repos, the root directory is $(Build.SourcesDirectory)/manylinux
      submodules: false

    - script: |
        set -e -x
        cd $(Build.SourcesDirectory)
        mv manylinux onnxruntime
        ls

    - template: templates/with-container-registry-steps.yml
      parameters:
        Steps:
        - script: |
            tools/ci_build/get_docker_image.py \
              --dockerfile tools/ci_build/github/linux/docker/Dockerfile.manylinux2014_cuda11_8_tensorrt8_6 \
              --context tools/ci_build/github/linux/docker \
              --docker-build-args "--network=host --build-arg POLICY=manylinux2014 --build-arg PLATFORM=x86_64 --build-arg DEVTOOLSET_ROOTPATH=/opt/rh/devtoolset-11/root --build-arg PREPEND_PATH=/opt/rh/devtoolset-11/root/usr/bin: --build-arg LD_LIBRARY_PATH_ARG=/opt/rh/devtoolset-11/root/usr/lib64:/opt/rh/devtoolset-11/root/usr/lib:/opt/rh/devtoolset-11/root/usr/lib64/dyninst:/opt/rh/devtoolset-11/root/usr/lib/dyninst:/usr/local/lib64 --build-arg BUILD_UID=$( id -u )" \
              --container-registry onnxruntimebuildcache \
              --multiple_repos \
              --repository onnxruntimecuda118xtrt86build
          displayName: "Get onnxruntimecuda118xtrt86build image for tools/ci_build/github/linux/docker/Dockerfile.manylinux2014_cuda11_8_tensorrt8_6"
          workingDirectory: $(Build.SourcesDirectory)/onnxruntime
        ContainerRegistry: onnxruntimebuildcache

    - template: templates/set-version-number-variables-step.yml
      parameters:
        versionFileDirectory: '$(Build.SourcesDirectory)/onnxruntime'
        workingDirectory: '$(Build.SourcesDirectory)/onnxruntime'
    - task: DownloadPipelineArtifact@2
      displayName: 'Download Pipeline Artifact - Combined GPU'
      inputs:
        artifactName: 'onnxruntime-linux-x64-cuda'
        targetPath: '$(Build.BinariesDirectory)/tgz-artifacts'

    - task: DownloadPipelineArtifact@2
      displayName: 'Download Pipeline Artifact - Combined GPU'
      inputs:
        artifactName: 'onnxruntime-linux-x64-tensorrt'
        targetPath: '$(Build.BinariesDirectory)/tgz-artifacts'

    - task: ShellScript@2
      displayName: 'Shell Script'
      inputs:
        scriptPath: 'onnxruntime/tools/ci_build/github/linux/extract_and_bundle_gpu_package.sh'
        args: '-a $(Build.BinariesDirectory)/tgz-artifacts'
        workingDirectory: '$(Build.BinariesDirectory)/tgz-artifacts'

    - task: ArchiveFiles@2
      inputs:
        rootFolderOrFile: '$(Build.BinariesDirectory)/tgz-artifacts/onnxruntime-linux-x64-gpu'
        includeRootFolder: false
        archiveType: 'tar' # Options: zip, 7z, tar, wim
        tarCompression: 'gz'
        archiveFile: '$(Build.ArtifactStagingDirectory)/onnxruntime-linux-x64-gpu-$(OnnxRuntimeVersion).tgz'
        replaceExistingArchive: true

    - template: templates/validate-package.yml
      parameters:
        PackageType: 'tarball'
        PackagePath: '$(Build.ArtifactStagingDirectory)'
        PackageName: 'onnxruntime-linux-x64-gpu-$(OnnxRuntimeVersion).tgz'
        ScriptPath: '$(Build.SourcesDirectory)/onnxruntime/tools/nuget/validate_package.py'
        PlatformsSupported: 'linux-x64'
        VerifyNugetSigning: false
        workingDirectory: '$(Build.ArtifactStagingDirectory)'


    - task: CmdLine@2
      displayName: 'Test C API application for GPU package'
      inputs:
        script: |
          docker run --gpus all -e CC=/opt/rh/devtoolset-11/root/usr/bin/cc -e CXX=/opt/rh/devtoolset-11/root/usr/bin/c++ -e CFLAGS="-Wp,-D_FORTIFY_SOURCE=2 -Wp,-D_GLIBCXX_ASSERTIONS -fstack-protector-strong -fstack-clash-protection -fcf-protection -O3 -Wl,--strip-all" -e CXXFLAGS="-Wp,-D_FORTIFY_SOURCE=2 -Wp,-D_GLIBCXX_ASSERTIONS -fstack-protector-strong -fstack-clash-protection -fcf-protection -O3 -Wl,--strip-all" -e NVIDIA_VISIBLE_DEVICES=all --rm --volume $(Build.SourcesDirectory):/src_dir \
          --volume $(Build.ArtifactStagingDirectory):/artifact_src -e NIGHTLY_BUILD onnxruntimecuda118xtrt86build \
          /src_dir/onnxruntime-inference-examples/c_cxx/squeezenet/run_capi_application.sh -o /src_dir/onnxruntime -p /artifact_src/onnxruntime-linux-x64-gpu-$(OnnxRuntimeVersion).tgz -w /src_dir/onnxruntime-inference-examples/c_cxx/squeezenet
        workingDirectory: '$(Build.ArtifactStagingDirectory)'

    - task: PublishPipelineArtifact@1
      inputs:
        targetPath: '$(Build.ArtifactStagingDirectory)/onnxruntime-linux-x64-gpu-$(OnnxRuntimeVersion).tgz'
        artifactName: 'onnxruntime-linux-x64-gpu'

- stage: Windows_Packaging_combined_GPU
  dependsOn:
  - Windows_Packaging_gpu
  - Windows_Packaging_tensorrt
  condition: succeeded()
  jobs:
  - job:
    workspace:
      clean: all
    pool: 'onnxruntime-gpu-tensorrt8-winbuild-t4'

    steps:
    - checkout: self                           # due to checkout multiple repos, the root directory is $(Build.SourcesDirectory)/onnxruntime
    - checkout: onnxruntime-inference-examples # due to checkout multiple repos, the root directory is $(Build.SourcesDirectory)/onnxruntime-inference-examples
      submodules: false
    - script: dir $(Build.SourcesDirectory)
    - task: BatchScript@1
      displayName: 'setup env'
      inputs:
        filename: '$(Build.SourcesDirectory)\onnxruntime\tools\ci_build\github\windows\setup_env_gpu.bat'
        modifyEnvironment: true
        workingFolder: '$(Build.BinariesDirectory)'
    - template: templates/set-version-number-variables-step.yml
      parameters:
        versionFileDirectory: '$(Build.SourcesDirectory)\onnxruntime'
        workingDirectory: '$(Build.SourcesDirectory)\onnxruntime'
    - task: DownloadPipelineArtifact@2
      displayName: 'Download Pipeline Artifact - Combined GPU'
      inputs:
        artifactName: 'onnxruntime-win-x64-cuda'
        targetPath: '$(Build.BinariesDirectory)/zip-artifacts'

    - task: DownloadPipelineArtifact@2
      displayName: 'Download Pipeline Artifact - Combined GPU'
      inputs:
        artifactName: 'onnxruntime-win-x64-tensorrt'
        targetPath: '$(Build.BinariesDirectory)/zip-artifacts'

    - task: PowerShell@2
      displayName: 'PowerShell Script'
      inputs:
        targetType: filePath
        filePath: $(Build.SourcesDirectory)\onnxruntime\tools\ci_build\github\windows\extract_zip_files_gpu.ps1

    - script: |
        dir
      workingDirectory: '$(Build.BinariesDirectory)/zip-artifacts'
      displayName: 'List artifacts'

    - task: BatchScript@1
      displayName: 'Bundle CUDA/TRT EP binaries'
      inputs:
        filename: $(Build.SourcesDirectory)\onnxruntime\tools\ci_build\github\windows\bundle_dlls_gpu.bat
        workingFolder: $(Build.BinariesDirectory)\zip-artifacts

    - task: CopyFiles@2
      displayName: 'Copy zip file to: $(Build.ArtifactStagingDirectory)'
      inputs:
        SourceFolder: '$(Build.BinariesDirectory)\zip-artifacts'
        Contents: 'onnxruntime-win-x64-gpu-*.zip'
        TargetFolder: '$(Build.ArtifactStagingDirectory)'

    - template: templates/validate-package.yml
      parameters:
        PackageType: 'zip'
        PackagePath: '$(Build.ArtifactStagingDirectory)'
        PackageName: 'onnxruntime-win-x64-gpu-$(OnnxRuntimeVersion).zip'
        ScriptPath: '$(Build.SourcesDirectory)\onnxruntime\tools\nuget\validate_package.py'
        PlatformsSupported: 'win-x64'
        VerifyNugetSigning: false
        workingDirectory: '$(Build.ArtifactStagingDirectory)'

    - task: BatchScript@1
      displayName: 'Test C API application for GPU package'
      inputs:
        filename: $(Build.SourcesDirectory)\onnxruntime-inference-examples\c_cxx\squeezenet\run_capi_application.bat
        arguments: $(Build.SourcesDirectory)\onnxruntime $(Build.ArtifactStagingDirectory)\onnxruntime-win-x64-gpu-$(OnnxRuntimeVersion).zip $(Build.SourcesDirectory)\onnxruntime-inference-examples\c_cxx\squeezenet
        workingFolder: '$(Build.ArtifactStagingDirectory)'

    - task: PublishPipelineArtifact@0
      displayName: 'Publish Pipeline Combined GPU Package Artifact'
      inputs:
        artifactName: 'onnxruntime-win-x64-gpu'
        targetPath: '$(Build.ArtifactStagingDirectory)'


- stage: NuGet_Packaging_GPU
  dependsOn:
  - Windows_Packaging_gpu
  - Windows_Packaging_tensorrt
  - Linux_C_API_Packaging_GPU_x64
  - Linux_C_API_Packaging_GPU_TensorRT_x64
  condition: succeeded()
  jobs:
  - job:
    workspace:
      clean: all
    # we need to use the 2022 pool to create the nuget package with both pre-net6+Xamarin and net6 targets.
    # VS2019 has no support for net6 and we need to use msbuild (from the VS install) to do the packing
    pool: 'Azure-Pipelines-EO-Windows2022-aiinfra'
    variables:
      breakCodesignValidationInjection: ${{ parameters.DoEsrp }}

    steps:
    - checkout: self
      submodules: true
    - task: DownloadPipelineArtifact@2
      displayName: 'Download Pipeline Artifact - NuGet'
      inputs:
        artifactName: 'onnxruntime-win-x64-cuda'
        targetPath: '$(Build.BinariesDirectory)/nuget-artifact'

    - task: DownloadPipelineArtifact@2
      displayName: 'Download Pipeline Artifact - NuGet'
      inputs:
        artifactName: 'onnxruntime-win-x64-tensorrt'
        targetPath: '$(Build.BinariesDirectory)/nuget-artifact'

    - task: DownloadPipelineArtifact@2
      displayName: 'Download Pipeline Artifact - NuGet'
      inputs:
        artifactName: 'onnxruntime-linux-x64-cuda'
        targetPath: '$(Build.BinariesDirectory)/nuget-artifact'

    - task: DownloadPipelineArtifact@2
      displayName: 'Download Pipeline Artifact - NuGet'
      inputs:
        artifactName: 'onnxruntime-linux-x64-tensorrt'
        targetPath: '$(Build.BinariesDirectory)/nuget-artifact'

    - task: DownloadPipelineArtifact@2
      displayName: 'Download Pipeline Artifact - NuGet'
      inputs:
        artifactName: 'drop-extra'
        targetPath: '$(Build.BinariesDirectory)/extra-artifact'

    # Reconstruct the build dir
    - task: PowerShell@2
      displayName: 'PowerShell Script'
      inputs:
        targetType: filePath
        filePath: $(Build.SourcesDirectory)\tools\ci_build\github\windows\extract_nuget_files_gpu.ps1

    - script: |
       dir
      workingDirectory: '$(Build.BinariesDirectory)/nuget-artifact'
      displayName: 'List artifacts'

    - script: |
       mklink /D /J models C:\local\models
      workingDirectory: '$(Build.BinariesDirectory)'
      displayName: 'Create models link'

    - task: NuGetToolInstaller@0
      displayName: Use Nuget 6.2.1
      inputs:
        versionSpec: 6.2.1

    - task: PowerShell@2
      displayName: Install .NET 6 workloads
      inputs:
        targetType: 'inline'
        script: |
          dotnet workload install android ios macos
        workingDirectory: '$(Build.SourcesDirectory)\csharp'

    - task: PowerShell@2
      displayName: Build .NET 6 targets using dotnet
      inputs:
        targetType: 'inline'
        # we don't specify 'Any CPU' as the platform here because if we do it gets added to the output path
        #   e.g. csharp\src\Microsoft.ML.OnnxRuntime\bin\Any CPU\RelWithDebInfo\net6.0-ios\
        # which is inconsistent with the msbuild output path for the pre-.net6 targets
        #   e.g. csharp\src\Microsoft.ML.OnnxRuntime\bin\RelWithDebInfo\monoandroid11.0
        # and makes it harder to do the packing
        #
        # 'Any CPU' is the default (first 'mixed' platform specified in the csproj) so this should be fine.
        script: |
          dotnet build .\src\Microsoft.ML.OnnxRuntime\Microsoft.ML.OnnxRuntime.csproj -p:SelectedTargets=Net6 -p:Configuration=RelWithDebInfo -p:OnnxRuntimeBuildDirectory="$(Build.BinariesDirectory)" -p:OrtPackageId="Microsoft.ML.OnnxRuntime.Gpu" -p:IsReleaseBuild=${{ parameters.IsReleaseBuild }}
        workingDirectory: '$(Build.SourcesDirectory)\csharp'

    - task: MSBuild@1
      displayName: 'Restore NuGet Packages and create project.assets.json for pre-.net6 targets'
      inputs:
        solution: '$(Build.SourcesDirectory)\csharp\OnnxRuntime.CSharp.sln'
        platform: 'Any CPU'
        configuration: RelWithDebInfo
        msbuildArguments: '-t:restore -p:SelectedTargets=PreNet6 -p:OrtPackageId="Microsoft.ML.OnnxRuntime.Gpu"'
        workingDirectory: '$(Build.SourcesDirectory)\csharp'

    - task: MSBuild@1
      displayName: 'Build C# for pre-.net6 targets'
      inputs:
        solution: '$(Build.SourcesDirectory)\csharp\OnnxRuntime.CSharp.sln'
        configuration: RelWithDebInfo
        platform: 'Any CPU'
        msbuildArguments: '-p:SelectedTargets=PreNet6 -p:OnnxRuntimeBuildDirectory="$(Build.BinariesDirectory)" -p:OrtPackageId="Microsoft.ML.OnnxRuntime.Gpu" -p:IsReleaseBuild=${{ parameters.IsReleaseBuild }}'
        workingDirectory: '$(Build.SourcesDirectory)\csharp'

    - template: templates/win-esrp-dll.yml
      parameters:
        FolderPath: '$(Build.SourcesDirectory)\csharp\src\Microsoft.ML.OnnxRuntime\bin\RelWithDebInfo'
        DisplayName: 'ESRP - Sign C# dlls'
        DoEsrp: ${{ parameters.DoEsrp }}

    - task: MSBuild@1
      displayName: Update projects.assets.json with combined list of all target frameworks
      inputs:
        solution: '$(Build.SourcesDirectory)\csharp\src\Microsoft.ML.OnnxRuntime\Microsoft.ML.OnnxRuntime.csproj'
        platform: 'Any CPU'
        configuration: RelWithDebInfo
        msbuildArguments: '-t:restore -p:SelectedTargets=All -p:OrtPackageId=Microsoft.ML.OnnxRuntime.Gpu'
        workingDirectory: '$(Build.SourcesDirectory)\csharp'

    - task: MSBuild@1
      displayName: 'Build Nuget Packages'
      inputs:
        solution: '$(Build.SourcesDirectory)\csharp\OnnxRuntime.CSharp.proj'
        configuration: RelWithDebInfo
        platform: 'Any CPU'
        msbuildArguments: '-t:CreatePackage -p:OnnxRuntimeBuildDirectory="$(Build.BinariesDirectory)" -p:OrtPackageId=Microsoft.ML.OnnxRuntime.Gpu -p:IsReleaseBuild=${{ parameters.IsReleaseBuild }}'
        workingDirectory: '$(Build.SourcesDirectory)\csharp'

    - task: BatchScript@1
      displayName: 'Add TensorRT header file to the native nuGet package'
      inputs:
        filename: $(Build.SourcesDirectory)\tools\ci_build\github\windows\bundle_nuget_with_native_headers.bat
        workingFolder: $(Build.BinariesDirectory)\RelWithDebInfo\RelWithDebInfo

    - task: CopyFiles@2
      displayName: 'Copy nuget packages to: $(Build.ArtifactStagingDirectory)'
      inputs:
        SourceFolder: '$(Build.BinariesDirectory)\RelWithDebInfo\RelWithDebInfo'
        Contents: '*.snupkg'
        TargetFolder: '$(Build.ArtifactStagingDirectory)'

    - task: CopyFiles@2
      displayName: 'Copy nuget packages to: $(Build.ArtifactStagingDirectory)'
      inputs:
        SourceFolder: '$(Build.BinariesDirectory)\RelWithDebInfo\RelWithDebInfo'
        Contents: '*.nupkg'
        TargetFolder: '$(Build.ArtifactStagingDirectory)'

    - task: CopyFiles@2
      displayName: 'Copy nuget packages to: $(Build.ArtifactStagingDirectory)'
      inputs:
        SourceFolder: '$(Build.SourcesDirectory)\csharp\src\Microsoft.ML.OnnxRuntime\bin\RelWithDebInfo'
        Contents: '*.nupkg'
        TargetFolder: '$(Build.ArtifactStagingDirectory)'

    - template: templates/esrp_nuget.yml
      parameters:
        DisplayName: 'ESRP - sign NuGet package'
        FolderPath: '$(Build.ArtifactStagingDirectory)'
        DoEsrp: ${{ parameters.DoEsrp }}

    - template: templates/validate-package.yml
      parameters:
        PackageType: 'nuget'
        PackagePath: '$(Build.ArtifactStagingDirectory)'
        PackageName: 'Microsoft.ML.OnnxRuntime.*nupkg'
        PlatformsSupported: 'win-x64,linux-x64'
        VerifyNugetSigning: false

    - task: PublishPipelineArtifact@0
      displayName: 'Publish Pipeline NuGet Artifact'
      inputs:
        artifactName: 'drop-signed-nuget-GPU'
        targetPath: '$(Build.ArtifactStagingDirectory)'


    - task: MSBuild@1
      displayName: 'Clean C#'
      inputs:
        solution: '$(Build.SourcesDirectory)\csharp\OnnxRuntime.CSharp.sln'
        platform: 'Any CPU'
        configuration: RelWithDebInfo
        msbuildArguments: '-t:Clean -p:OnnxRuntimeBuildDirectory="$(Build.BinariesDirectory)" -p:OrtPackageId=Microsoft.ML.OnnxRuntime.Gpu'
        workingDirectory: '$(Build.SourcesDirectory)\csharp'


    - task: RoslynAnalyzers@2
      displayName: 'Run Roslyn Analyzers'
      inputs:
        userProvideBuildInfo: msBuildInfo
        msBuildCommandline: '"C:\Program Files\Microsoft Visual Studio\2022\Enterprise\MSBuild\Current\Bin\msbuild.exe" $(Build.SourcesDirectory)\csharp\OnnxRuntime.CSharp.sln -p:configuration="RelWithDebInfo" -p:Platform="Any CPU" -p:OnnxRuntimeBuildDirectory="$(Build.BinariesDirectory)" -p:OrtPackageId=Microsoft.ML.OnnxRuntime.Gpu'
      condition: and(succeeded(), eq('${{ parameters.DoCompliance }}', true))

    - template: templates/component-governance-component-detection-steps.yml
      parameters :
        condition : 'succeeded'

    - task: mspremier.PostBuildCleanup.PostBuildCleanup-task.PostBuildCleanup@3
      displayName: 'Clean Agent Directories'
      condition: always()

- template: nuget/templates/test_win.yml
  parameters:
    AgentPool : 'onnxruntime-gpu-tensorrt8-winbuild-t4'
    NugetPackageName : 'Microsoft.ML.OnnxRuntime.Gpu'
    ArtifactSuffix: 'GPU'
    StageSuffix: 'GPU'
    Skipx86Tests: 'true'

- template: nuget/templates/test_linux.yml
  parameters:
    AgentPool : Onnxruntime-Linux-GPU
    ArtifactSuffix: 'GPU'
    StageSuffix: 'GPU'
    NugetPackageName : 'Microsoft.ML.OnnxRuntime.Gpu'

- template: nuget/templates/dml-vs-2019.yml
  parameters:
    AgentPool : 'aiinfra-dml-winbuild'
    IsReleaseBuild: ${{ parameters.IsReleaseBuild }}
    ArtifactName: 'drop-nuget-dml'
    StageName: 'Windows_CI_GPU_DML_Dev'
    BuildCommand: --build_dir $(Build.BinariesDirectory) --skip_submodule_sync --build_shared_lib --enable_onnx_tests --enable_wcos --use_telemetry --use_dml --use_winml --cmake_generator "Visual Studio 16 2019"
    BuildArch: 'x64'
    msbuildArchitecture: 'amd64'
    EnvSetupScript: 'setup_env.bat'
    sln_platform: 'x64'
    DoDebugBuild: 'false'
    DoNugetPack : 'true'
    DoCompliance: 'false'
    DoEsrp: ${{ parameters.DoEsrp }}
    OrtPackageId: 'Microsoft.ML.OnnxRuntime.DirectML'
    NuPackScript: |
     msbuild $(Build.SourcesDirectory)\csharp\OnnxRuntime.CSharp.proj /p:Configuration=RelWithDebInfo /t:CreatePackage /p:OrtPackageId=Microsoft.ML.OnnxRuntime.DirectML /p:IsReleaseBuild=${{ parameters.IsReleaseBuild }}
     copy $(Build.SourcesDirectory)\csharp\src\Microsoft.ML.OnnxRuntime\bin\RelWithDebInfo\*.nupkg $(Build.ArtifactStagingDirectory)
     copy $(Build.BinariesDirectory)\RelWithDebInfo\RelWithDebInfo\*.nupkg $(Build.ArtifactStagingDirectory)
     mkdir $(Build.ArtifactStagingDirectory)\testdata
     copy $(Build.BinariesDirectory)\RelWithDebInfo\RelWithDebInfo\custom_op_library.* $(Build.ArtifactStagingDirectory)\testdata

- template: nuget/templates/dml-vs-2019.yml
  parameters:
    AgentPool : 'aiinfra-dml-winbuild'
    IsReleaseBuild: ${{ parameters.IsReleaseBuild }}
    ArtifactName: 'drop-win-dml-x86-zip'
    StageName: 'Windows_CI_GPU_DML_Dev_x86'
    BuildCommand: --build_dir $(Build.BinariesDirectory) --skip_submodule_sync --build_shared_lib --enable_onnx_tests --enable_wcos --use_telemetry --use_dml --use_winml --cmake_generator "Visual Studio 16 2019"
    BuildArch: 'x86'
    EnvSetupScript: 'setup_env_x86.bat'
    sln_platform: 'Win32'
    DoDebugBuild: 'false'
    DoNugetPack : 'true'
    DoCompliance: ${{ parameters.DoCompliance }}
    DoEsrp: ${{ parameters.DoEsrp }}
    RunTests: 'false'
    NuPackScript: |
     msbuild $(Build.SourcesDirectory)\csharp\OnnxRuntime.CSharp.proj /p:Configuration=RelWithDebInfo /p:TargetArchitecture=x86 /t:CreatePackage /p:OrtPackageId=Microsoft.ML.OnnxRuntime.DirectML /p:IsReleaseBuild=${{ parameters.IsReleaseBuild }}
     cd $(Build.BinariesDirectory)\RelWithDebInfo\RelWithDebInfo\
     ren Microsoft.ML.OnnxRuntime.DirectML.* win-dml-x86.zip
     copy $(Build.BinariesDirectory)\RelWithDebInfo\RelWithDebInfo\win-dml-x86.zip $(Build.ArtifactStagingDirectory)
     mkdir $(Build.ArtifactStagingDirectory)\testdata
     copy $(Build.BinariesDirectory)\RelWithDebInfo\RelWithDebInfo\custom_op_library.* $(Build.ArtifactStagingDirectory)\testdata

- template: nuget/templates/dml-vs-2019.yml
  parameters:
    AgentPool : 'Win-CPU-2021'
    IsReleaseBuild: ${{ parameters.IsReleaseBuild }}
    ArtifactName: 'drop-win-dml-arm64-zip'
    StageName: 'Windows_CI_GPU_DML_Dev_arm64'
    BuildCommand: --build_dir $(Build.BinariesDirectory) --arm64 --skip_submodule_sync --build_shared_lib --enable_onnx_tests --enable_wcos --use_telemetry --use_dml --use_winml --cmake_generator "Visual Studio 16 2019"
    BuildArch: 'x64'
    EnvSetupScript: 'setup_env.bat'
    sln_platform: 'arm64'
    DoDebugBuild: 'false'
    DoNugetPack : 'true'
    DoCompliance: ${{ parameters.DoCompliance }}
    DoEsrp: ${{ parameters.DoEsrp }}
    RunTests: 'false'
    NuPackScript: |
     msbuild $(Build.SourcesDirectory)\csharp\OnnxRuntime.CSharp.proj /p:Configuration=RelWithDebInfo /p:TargetArchitecture=arm64 /t:CreatePackage /p:OrtPackageId=Microsoft.ML.OnnxRuntime.DirectML /p:IsReleaseBuild=${{ parameters.IsReleaseBuild }}
     cd $(Build.BinariesDirectory)\RelWithDebInfo\RelWithDebInfo\
     ren Microsoft.ML.OnnxRuntime.DirectML.* win-dml-arm64.zip
     copy $(Build.BinariesDirectory)\RelWithDebInfo\RelWithDebInfo\win-dml-arm64.zip $(Build.ArtifactStagingDirectory)
     mkdir $(Build.ArtifactStagingDirectory)\testdata
     copy $(Build.BinariesDirectory)\RelWithDebInfo\RelWithDebInfo\custom_op_library.* $(Build.ArtifactStagingDirectory)\testdata

- template: nuget/templates/dml-vs-2019.yml
  parameters:
    AgentPool : 'Win-CPU-2021'
    IsReleaseBuild: ${{ parameters.IsReleaseBuild }}
    ArtifactName: 'drop-win-dml-arm-zip'
    StageName: 'Windows_CI_GPU_DML_Dev_arm'
    BuildCommand: --build_dir $(Build.BinariesDirectory) --arm --skip_submodule_sync --build_shared_lib --enable_onnx_tests --enable_wcos --use_telemetry --use_dml --use_winml --cmake_generator "Visual Studio 16 2019"
    BuildArch: 'x64'
    EnvSetupScript: 'setup_env.bat'
    sln_platform: 'arm'
    DoDebugBuild: 'false'
    DoNugetPack : 'true'
    DoCompliance: ${{ parameters.DoCompliance }}
    DoEsrp: ${{ parameters.DoEsrp }}
    RunTests: 'false'
    NuPackScript: |
     msbuild $(Build.SourcesDirectory)\csharp\OnnxRuntime.CSharp.proj /p:Configuration=RelWithDebInfo /p:TargetArchitecture=arm /t:CreatePackage /p:OrtPackageId=Microsoft.ML.OnnxRuntime.DirectML /p:IsReleaseBuild=${{ parameters.IsReleaseBuild }}
     cd $(Build.BinariesDirectory)\RelWithDebInfo\RelWithDebInfo\
     ren Microsoft.ML.OnnxRuntime.DirectML.* win-dml-arm.zip
     copy $(Build.BinariesDirectory)\RelWithDebInfo\RelWithDebInfo\win-dml-arm.zip $(Build.ArtifactStagingDirectory)
     mkdir $(Build.ArtifactStagingDirectory)\testdata
     copy $(Build.BinariesDirectory)\RelWithDebInfo\RelWithDebInfo\custom_op_library.* $(Build.ArtifactStagingDirectory)\testdata

- stage: NuGet_Packaging_DML
  dependsOn:
  - Windows_CI_GPU_DML_Dev
  - Windows_CI_GPU_DML_Dev_x86
  - Windows_CI_GPU_DML_Dev_arm64
  - Windows_CI_GPU_DML_Dev_arm
  condition: succeeded()
  jobs:
  - job:
    workspace:
      clean: all
    pool: 'onnxruntime-gpu-winbuild-t4'

    steps:

    - task: DownloadPipelineArtifact@0
      displayName: 'Download Pipeline Artifact - NuGet DirectML'
      inputs:
        artifactName: 'drop-nuget-dml'
        targetPath: '$(Build.BinariesDirectory)/nuget-artifact-dml'

    - task: DownloadPipelineArtifact@0
      displayName: 'Download Pipeline Artifact - NuGet DirectML x86'
      inputs:
        artifactName: 'drop-win-dml-x86-zip'
        targetPath: '$(Build.BinariesDirectory)/nuget-artifact-dml'

    - task: DownloadPipelineArtifact@0
      displayName: 'Download Pipeline Artifact - NuGet DirectML arm64'
      inputs:
        artifactName: 'drop-win-dml-arm64-zip'
        targetPath: '$(Build.BinariesDirectory)/nuget-artifact-dml'

    - task: DownloadPipelineArtifact@0
      displayName: 'Download Pipeline Artifact - NuGet DirectML arm'
      inputs:
        artifactName: 'drop-win-dml-arm-zip'
        targetPath: '$(Build.BinariesDirectory)/nuget-artifact-dml'

    - script: |
        pushd $(Build.BinariesDirectory)\nuget-artifact-dml
        dir
        powershell -Command "Invoke-WebRequest http://stahlworks.com/dev/unzip.exe -OutFile unzip.exe"
        powershell -Command "Invoke-WebRequest http://stahlworks.com/dev/zip.exe -OutFile zip.exe"
        set PATH=%CD%;%PATH%
        SETLOCAL EnableDelayedExpansion
        FOR /R %%i IN (*.nupkg) do (
            set filename=%%~ni
            IF NOT "!filename:~25,7!"=="Managed" (
                rename %%~ni.nupkg %%~ni.zip
                unzip %%~ni.zip -d %%~ni
                del /Q %%~ni.zip
        
                unzip win-dml-x86.zip -d win-x86
                mkdir %%~ni\runtimes\win-x86
                mkdir %%~ni\runtimes\win-x86\native
        
                move win-x86\runtimes\win-x86\native\onnxruntime.dll %%~ni\runtimes\win-x86\native\onnxruntime.dll
                move win-x86\runtimes\win-x86\native\onnxruntime.lib %%~ni\runtimes\win-x86\native\onnxruntime.lib
                move win-x86\runtimes\win-x86\native\onnxruntime.pdb %%~ni\runtimes\win-x86\native\onnxruntime.pdb
        
                unzip win-dml-arm64.zip -d win-arm64
                mkdir %%~ni\runtimes\win-arm64
                mkdir %%~ni\runtimes\win-arm64\native
        
                move win-arm64\runtimes\win-arm64\native\onnxruntime.dll %%~ni\runtimes\win-arm64\native\onnxruntime.dll
                move win-arm64\runtimes\win-arm64\native\onnxruntime.lib %%~ni\runtimes\win-arm64\native\onnxruntime.lib
                move win-arm64\runtimes\win-arm64\native\onnxruntime.pdb %%~ni\runtimes\win-arm64\native\onnxruntime.pdb
        
                unzip win-dml-arm.zip -d win-arm
                mkdir %%~ni\runtimes\win-arm
                mkdir %%~ni\runtimes\win-arm\native
        
                move win-arm\runtimes\win-arm\native\onnxruntime.dll %%~ni\runtimes\win-arm\native\onnxruntime.dll
                move win-arm\runtimes\win-arm\native\onnxruntime.lib %%~ni\runtimes\win-arm\native\onnxruntime.lib
                move win-arm\runtimes\win-arm\native\onnxruntime.pdb %%~ni\runtimes\win-arm\native\onnxruntime.pdb
        
                pushd %%~ni
                zip -r ..\%%~ni.zip .
                popd
                move %%~ni.zip %%~ni.nupkg
            )
        )
        popd
        copy $(Build.BinariesDirectory)\nuget-artifact-dml\Microsoft.ML.OnnxRuntime.DirectML*nupkg $(Build.ArtifactStagingDirectory)
      displayName: 'Bundle DML NuGet and other binaries'

    - template: templates/esrp_nuget.yml
      parameters:
        DisplayName: 'ESRP - sign NuGet package'
        FolderPath: '$(Build.ArtifactStagingDirectory)'
        DoEsrp: ${{ parameters.DoEsrp }}

    - template: templates/validate-package.yml
      parameters:
        PackageType: 'nuget'
        PackagePath: '$(Build.ArtifactStagingDirectory)'
        PackageName: 'Microsoft.ML.OnnxRuntime.DirectML*nupkg'
        PlatformsSupported: 'win-x64,win-x86,win-arm64,win-arm'
        VerifyNugetSigning: ${{ parameters.DoEsrp }}

    - task: PublishPipelineArtifact@0
      displayName: 'Publish Pipeline NuGet Artifact'
      inputs:
        artifactName: 'drop-signed-nuget-dml'
        targetPath: '$(Build.ArtifactStagingDirectory)'

- template: templates/publish-nuget.yml<|MERGE_RESOLUTION|>--- conflicted
+++ resolved
@@ -24,7 +24,6 @@
   type: boolean
   default: false
 
-<<<<<<< HEAD
 - name: NugetPackageSuffix
   displayName: Suffix to append to nuget package
   type: string
@@ -46,8 +45,6 @@
   type: string
   default: '0'
 
-=======
->>>>>>> 2d519d21
 resources:
   repositories:
   - repository: onnxruntime-inference-examples # The name used to reference this repository in the checkout step
