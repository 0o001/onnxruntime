// Copyright (c) Microsoft Corporation. All rights reserved.
// Licensed under the MIT License.

#include "testPch.h"

#include "AdapterDmlEpTest.h"

#include "common.h"
#include "iengine.h"
#include "winml_adapter_c_api.h"
#include "core/framework/execution_provider.h"
#include "core/providers/winml/winml_provider_factory.h"
#include "core/providers/dml/dml_provider_factory.h"
#include "OnnxruntimeEngine.h"
#include "OnnxruntimeErrors.h"
#include "OnnxruntimeModel.h"
#include "UniqueOrtPtr.h"

namespace {
const WinmlAdapterApi* winml_adapter_api;
const OrtDmlApi* ort_dml_api;
const OrtApi* ort_api;
OrtEnv* ort_env;

void AdapterDmlEpTestSetup() {
  GPUTEST;
  winrt::init_apartment();
  ort_api = OrtGetApiBase()->GetApi(ORT_API_VERSION);
  THROW_IF_NOT_OK_MSG(
    ort_api->GetExecutionProviderApi("DML", ORT_API_VERSION, reinterpret_cast<const void**>(&ort_dml_api)), ort_api
  );
  winml_adapter_api = OrtGetWinMLAdapter(ORT_API_VERSION);
  THROW_IF_NOT_OK_MSG(ort_api->CreateEnv(OrtLoggingLevel::ORT_LOGGING_LEVEL_VERBOSE, "Default", &ort_env), ort_api);
#ifdef BUILD_INBOX
  winrt_activation_handler = WINRT_RoGetActivationFactory;
#endif
}

void AdapterDmlEpTestTeardown() {
  GPUTEST;
  ort_api->ReleaseEnv(ort_env);
}

UniqueOrtSessionOptions CreateUniqueOrtSessionOptions() {
  OrtSessionOptions* options;
  THROW_IF_NOT_OK_MSG(ort_api->CreateSessionOptions(&options), ort_api);
  return UniqueOrtSessionOptions(options, ort_api->ReleaseSessionOptions);
}

UniqueOrtSession CreateUniqueOrtSession(const UniqueOrtSessionOptions& session_options) {
  OrtSession* session;
  THROW_IF_NOT_OK_MSG(
    winml_adapter_api->CreateSessionWithoutModel(ort_env, session_options.get(), nullptr, nullptr, &session), ort_api
  );
  return UniqueOrtSession(session, ort_api->ReleaseSession);
}

UniqueOrtSession CreateUniqueOrtSession(
  const std::wstring& model_path, const UniqueOrtSessionOptions& session_options
) {
  THROW_IF_NOT_OK_MSG(ort_api->SetIntraOpNumThreads(session_options.get(), 1), ort_api);
  THROW_IF_NOT_OK_MSG(ort_api->SetSessionGraphOptimizationLevel(session_options.get(), ORT_ENABLE_BASIC), ort_api);
  OrtSession* session;
  THROW_IF_NOT_OK_MSG(ort_api->CreateSession(ort_env, model_path.c_str(), session_options.get(), &session), ort_api);
  return UniqueOrtSession(session, ort_api->ReleaseSession);
}

UniqueOrtSession CreateDmlSession(bool bfc_allocator_enabled) {
  const auto session_options = CreateUniqueOrtSessionOptions();
  THROW_IF_NOT_OK_MSG(ort_api->DisableMemPattern(session_options.get()), ort_api);

  winrt::com_ptr<ID3D12Device> device;
  WINML_EXPECT_NO_THROW(
    D3D12CreateDevice(nullptr, D3D_FEATURE_LEVEL::D3D_FEATURE_LEVEL_11_0, IID_PPV_ARGS(device.put()))
  );

  winrt::com_ptr<ID3D12CommandQueue> queue;
  D3D12_COMMAND_QUEUE_DESC command_queue_desc = {};
  command_queue_desc.Type = D3D12_COMMAND_LIST_TYPE_DIRECT;
  WINML_EXPECT_HRESULT_SUCCEEDED(device->CreateCommandQueue(&command_queue_desc, IID_PPV_ARGS(queue.put())));

  constexpr bool metacommands_enabled = false;
  THROW_IF_NOT_OK_MSG(
    winml_adapter_api->OrtSessionOptionsAppendExecutionProvider_DML(
      session_options.get(), device.get(), queue.get(), metacommands_enabled, bfc_allocator_enabled
    ),
    ort_api
  );
  return CreateUniqueOrtSession(FileHelpers::GetModulePath() + L"fns-candy.onnx", session_options);
}

UniqueOrtSession CreateCpuSession() {
  const auto session_options = CreateUniqueOrtSessionOptions();
  return CreateUniqueOrtSession(FileHelpers::GetModulePath() + L"fns-candy.onnx", session_options);
}

<<<<<<< HEAD
void DmlExecutionProviderSetDefaultRoundingMode() {
  GPUTEST;
  for (bool bfc_allocator_enabled : {false, true}) {
    auto session = CreateDmlSession(bfc_allocator_enabled);
    OrtExecutionProvider* ort_provider;
    THROW_IF_NOT_OK_MSG(winml_adapter_api->SessionGetExecutionProvider(session.get(), 0, &ort_provider), ort_api);
    THROW_IF_NOT_OK_MSG(winml_adapter_api->DmlExecutionProviderSetDefaultRoundingMode(ort_provider, false), ort_api);
  }
}

=======
>>>>>>> e7e974b2
void DmlExecutionProviderFlushContext() {
  GPUTEST;
  for (bool bfc_allocator_enabled : {false, true}) {
    auto session = CreateDmlSession(bfc_allocator_enabled);
    OrtExecutionProvider* ort_provider;
    THROW_IF_NOT_OK_MSG(winml_adapter_api->SessionGetExecutionProvider(session.get(), 0, &ort_provider), ort_api);
    THROW_IF_NOT_OK_MSG(winml_adapter_api->DmlExecutionProviderFlushContext(ort_provider), ort_api);
  }
}

void DmlExecutionProviderReleaseCompletedReferences() {
  GPUTEST;
  for (bool bfc_allocator_enabled : {false, true}) {
    auto session = CreateDmlSession(bfc_allocator_enabled);
    OrtExecutionProvider* ort_provider;
    THROW_IF_NOT_OK_MSG(winml_adapter_api->SessionGetExecutionProvider(session.get(), 0, &ort_provider), ort_api);
    THROW_IF_NOT_OK_MSG(winml_adapter_api->DmlExecutionProviderReleaseCompletedReferences(ort_provider), ort_api);
  }
}

constexpr std::array<int64_t, 4> dimensions{1, 3, 720, 720};
constexpr uint64_t tensor_size = 3 * 720 * 720;
std::array<float, tensor_size> tensor_values = {};

winrt::com_ptr<ID3D12Resource> CreateD3D12Resource(ID3D12Device& device) {
  constexpr uint64_t buffer_size = tensor_size * sizeof(float);
  constexpr D3D12_HEAP_PROPERTIES heap_properties = {
    D3D12_HEAP_TYPE_DEFAULT, D3D12_CPU_PAGE_PROPERTY_UNKNOWN, D3D12_MEMORY_POOL_UNKNOWN, 0, 0};
  constexpr D3D12_RESOURCE_DESC resource_desc = {
    D3D12_RESOURCE_DIMENSION_BUFFER,
    0,
    buffer_size,
    1,
    1,
    1,
    DXGI_FORMAT_UNKNOWN,
    {1, 0},
    D3D12_TEXTURE_LAYOUT_ROW_MAJOR,
    D3D12_RESOURCE_FLAG_ALLOW_UNORDERED_ACCESS
  };
  winrt::com_ptr<ID3D12Resource> d3d12_resource;
  WINML_EXPECT_HRESULT_SUCCEEDED(device.CreateCommittedResource(
    &heap_properties,
    D3D12_HEAP_FLAG_NONE,
    &resource_desc,
    D3D12_RESOURCE_STATE_COMMON,
    nullptr,
    IID_PPV_ARGS(d3d12_resource.put())
  ));
  return d3d12_resource;
}

void DmlCreateAndFreeGPUAllocationFromD3DResource() {
  GPUTEST;
  winrt::com_ptr<ID3D12Device> device;
  WINML_EXPECT_NO_THROW(
    D3D12CreateDevice(nullptr, D3D_FEATURE_LEVEL::D3D_FEATURE_LEVEL_11_0, IID_PPV_ARGS(device.put()))
  );

  auto d3d12_resource = CreateD3D12Resource(*device);
  void* dml_allocator_resource;
  THROW_IF_NOT_OK_MSG(
    ort_dml_api->CreateGPUAllocationFromD3DResource(d3d12_resource.get(), &dml_allocator_resource), ort_api
  );
  THROW_IF_NOT_OK_MSG(ort_dml_api->FreeGPUAllocation(dml_allocator_resource), ort_api);
}

void DmlGetD3D12ResourceFromAllocation() {
  GPUTEST;
  winrt::com_ptr<ID3D12Device> device;
  WINML_EXPECT_NO_THROW(
    D3D12CreateDevice(nullptr, D3D_FEATURE_LEVEL::D3D_FEATURE_LEVEL_11_0, IID_PPV_ARGS(device.put()))
  );

  auto d3d12_resource = CreateD3D12Resource(*device);
  void* gpu_allocation;
  THROW_IF_NOT_OK_MSG(ort_dml_api->CreateGPUAllocationFromD3DResource(d3d12_resource.get(), &gpu_allocation), ort_api);

  for (bool bfc_allocator_enabled : {false, true}) {
    auto session = CreateDmlSession(bfc_allocator_enabled);

    OrtMemoryInfo* ort_memory_info;
    THROW_IF_NOT_OK_MSG(
      ort_api->CreateMemoryInfo(
        "DML", OrtAllocatorType::OrtDeviceAllocator, 0, OrtMemType::OrtMemTypeDefault, &ort_memory_info
      ),
      ort_api
    );

    OrtAllocator* ort_allocator;
    THROW_IF_NOT_OK_MSG(ort_api->CreateAllocator(session.get(), ort_memory_info, &ort_allocator), ort_api);
    auto allocator = UniqueOrtAllocator(ort_allocator, ort_api->ReleaseAllocator);

    winrt::com_ptr<ID3D12Resource> d3d12_resource_from_allocation;
    THROW_IF_NOT_OK_MSG(
      ort_dml_api->GetD3D12ResourceFromAllocation(
        allocator.get(), gpu_allocation, d3d12_resource_from_allocation.put()
      ),
      ort_api
    );
    // Ensure resource is the same
    WINML_EXPECT_EQUAL(d3d12_resource, d3d12_resource_from_allocation);
  }

  THROW_IF_NOT_OK_MSG(ort_dml_api->FreeGPUAllocation(gpu_allocation), ort_api);
}

UniqueOrtValue CreateTensorFromMemoryInfo(const OrtMemoryInfo* memory_info) {
  OrtValue* tensor;
  THROW_IF_NOT_OK_MSG(
    ort_api->CreateTensorWithDataAsOrtValue(
      memory_info,
      tensor_values.data(),
      tensor_size * sizeof(float),
      dimensions.data(),
      dimensions.size(),
      ONNX_TENSOR_ELEMENT_DATA_TYPE_FLOAT,
      &tensor
    ),
    ort_api
  );
  return UniqueOrtValue(tensor, ort_api->ReleaseValue);
}

void GetTensorMemoryInfo() {
  GPUTEST;
  for (bool bfc_allocator_enabled : {false, true}) {
    auto session = CreateDmlSession(bfc_allocator_enabled);

    OrtMemoryInfo* ort_memory_info;
    THROW_IF_NOT_OK_MSG(
      ort_api->CreateMemoryInfo(
        "DML", OrtAllocatorType::OrtDeviceAllocator, 0, OrtMemType::OrtMemTypeDefault, &ort_memory_info
      ),
      ort_api
    );
    auto tensor = CreateTensorFromMemoryInfo(ort_memory_info);

    const OrtMemoryInfo* value_memory_info;
    THROW_IF_NOT_OK_MSG(ort_api->GetTensorMemoryInfo(tensor.get(), &value_memory_info), ort_api);
    CreateTensorFromMemoryInfo(value_memory_info);
  }
}

void ExecutionProviderSync() {
  GPUTEST;
  for (bool bfc_allocator_enabled : {false, true}) {
    auto session = CreateDmlSession(bfc_allocator_enabled);
    OrtExecutionProvider* ort_provider;
    THROW_IF_NOT_OK_MSG(winml_adapter_api->SessionGetExecutionProvider(session.get(), 0, &ort_provider), ort_api);
    THROW_IF_NOT_OK_MSG(winml_adapter_api->ExecutionProviderSync(ort_provider), ort_api);
  }
}

void DmlCopyTensor() {
  GPUTEST;
  const auto session_options = CreateUniqueOrtSessionOptions();
  THROW_IF_NOT_OK_MSG(ort_api->DisableMemPattern(session_options.get()), ort_api);

  winrt::com_ptr<ID3D12Device> device;
  WINML_EXPECT_NO_THROW(
    D3D12CreateDevice(nullptr, D3D_FEATURE_LEVEL::D3D_FEATURE_LEVEL_11_0, IID_PPV_ARGS(device.put()))
  );

  winrt::com_ptr<ID3D12CommandQueue> queue;
  D3D12_COMMAND_QUEUE_DESC command_queue_desc = {};
  command_queue_desc.Type = D3D12_COMMAND_LIST_TYPE_DIRECT;
  WINML_EXPECT_HRESULT_SUCCEEDED(device->CreateCommandQueue(&command_queue_desc, IID_PPV_ARGS(queue.put())));

  constexpr bool metacommands_enabled = false;
  constexpr bool bfc_allocator_enabled = true;
  THROW_IF_NOT_OK_MSG(
    winml_adapter_api->OrtSessionOptionsAppendExecutionProvider_DML(
      session_options.get(), device.get(), queue.get(), metacommands_enabled, bfc_allocator_enabled
    ),
    ort_api
  );
  auto session = CreateUniqueOrtSession(FileHelpers::GetModulePath() + L"fns-candy.onnx", session_options);

  OrtExecutionProvider* dml_provider;
  THROW_IF_NOT_OK_MSG(winml_adapter_api->SessionGetExecutionProvider(session.get(), 0, &dml_provider), ort_api);

  // CPU to CPU is not supported
  OrtMemoryInfo* cpu_memory_info;
  THROW_IF_NOT_OK_MSG(ort_api->CreateCpuMemoryInfo(OrtDeviceAllocator, OrtMemTypeDefault, &cpu_memory_info), ort_api);
  auto cpu_tensor = CreateTensorFromMemoryInfo(cpu_memory_info);
  auto dst_cpu_tensor = CreateTensorFromMemoryInfo(cpu_memory_info);
  WINML_EXPECT_NOT_EQUAL(
    nullptr, winml_adapter_api->DmlCopyTensor(dml_provider, cpu_tensor.get(), dst_cpu_tensor.get())
  );

  // GPU to CPU
  OrtMemoryInfo* ort_memory_info;
  THROW_IF_NOT_OK_MSG(
    ort_api->CreateMemoryInfo(
      "DML", OrtAllocatorType::OrtDeviceAllocator, 0, OrtMemType::OrtMemTypeDefault, &ort_memory_info
    ),
    ort_api
  );

  auto resource = CreateD3D12Resource(*device);
  void* dml_allocator_resource;
  THROW_IF_NOT_OK_MSG(
    ort_dml_api->CreateGPUAllocationFromD3DResource(resource.get(), &dml_allocator_resource), ort_api
  );

  std::array<int64_t, 3> shape = {720, 720, 3};
  OrtValue* gpu_value;
  THROW_IF_NOT_OK_MSG(
    ort_api->CreateTensorWithDataAsOrtValue(
      ort_memory_info,
      dml_allocator_resource,
      static_cast<size_t>(resource->GetDesc().Width),
      shape.data(),
      shape.size(),
      ONNXTensorElementDataType::ONNX_TENSOR_ELEMENT_DATA_TYPE_FLOAT,
      &gpu_value
    ),
    ort_api
  );
  dst_cpu_tensor = CreateTensorFromMemoryInfo(cpu_memory_info);
  THROW_IF_NOT_OK_MSG(winml_adapter_api->DmlCopyTensor(dml_provider, gpu_value, dst_cpu_tensor.get()), ort_api);

  THROW_IF_NOT_OK_MSG(ort_dml_api->FreeGPUAllocation(dml_allocator_resource), ort_api);
}

void CreateCustomRegistry() {
  GPUTEST;
  IMLOperatorRegistry* registry;
  THROW_IF_NOT_OK_MSG(winml_adapter_api->CreateCustomRegistry(&registry), ort_api);
  WINML_EXPECT_NOT_EQUAL(nullptr, registry);
}

void ValueGetDeviceId() {
  GPUTEST;
  for (bool bfc_allocator_enabled : {false, true}) {
    auto session = CreateDmlSession(bfc_allocator_enabled);

    OrtMemoryInfo* ort_memory_info;
    THROW_IF_NOT_OK_MSG(
      ort_api->CreateMemoryInfo(
        "DML", OrtAllocatorType::OrtDeviceAllocator, 0, OrtMemType::OrtMemTypeDefault, &ort_memory_info
      ),
      ort_api
    );
    auto gpu_tensor = CreateTensorFromMemoryInfo(ort_memory_info);

    int16_t device_id;
    THROW_IF_NOT_OK_MSG(winml_adapter_api->ValueGetDeviceId(gpu_tensor.get(), &device_id), ort_api);

    OrtMemoryInfo* cpu_memory_info;
    THROW_IF_NOT_OK_MSG(ort_api->CreateCpuMemoryInfo(OrtDeviceAllocator, OrtMemTypeDefault, &cpu_memory_info), ort_api);
    auto unique_cpu_memory_info = UniqueOrtMemoryInfo(cpu_memory_info, ort_api->ReleaseMemoryInfo);
    auto cpu_tensor = CreateTensorFromMemoryInfo(unique_cpu_memory_info.get());
    THROW_IF_NOT_OK_MSG(winml_adapter_api->ValueGetDeviceId(cpu_tensor.get(), &device_id), ort_api);
    WINML_EXPECT_EQUAL(0, device_id);
  }
}

void SessionGetInputRequiredDeviceId() {
  GPUTEST;
  for (bool bfc_allocator_enabled : {false, true}) {
    auto session = CreateDmlSession(bfc_allocator_enabled);
    int16_t device_id;
    THROW_IF_NOT_OK_MSG(
      winml_adapter_api->SessionGetInputRequiredDeviceId(session.get(), "inputImage", &device_id), ort_api
    );

    auto cpu_session = CreateCpuSession();
    THROW_IF_NOT_OK_MSG(
      winml_adapter_api->SessionGetInputRequiredDeviceId(cpu_session.get(), "inputImage", &device_id), ort_api
    );
    WINML_EXPECT_EQUAL(0, device_id);
  }
}
}// namespace

const AdapterDmlEpTestApi& getapi() {
  static constexpr AdapterDmlEpTestApi api = {
    AdapterDmlEpTestSetup,
    AdapterDmlEpTestTeardown,
    DmlExecutionProviderFlushContext,
    DmlExecutionProviderReleaseCompletedReferences,
    DmlCreateAndFreeGPUAllocationFromD3DResource,
    DmlGetD3D12ResourceFromAllocation,
    GetTensorMemoryInfo,
    ExecutionProviderSync,
    DmlCopyTensor,
    CreateCustomRegistry,
    ValueGetDeviceId,
    SessionGetInputRequiredDeviceId};
  return api;
}<|MERGE_RESOLUTION|>--- conflicted
+++ resolved
@@ -94,19 +94,6 @@
   return CreateUniqueOrtSession(FileHelpers::GetModulePath() + L"fns-candy.onnx", session_options);
 }
 
-<<<<<<< HEAD
-void DmlExecutionProviderSetDefaultRoundingMode() {
-  GPUTEST;
-  for (bool bfc_allocator_enabled : {false, true}) {
-    auto session = CreateDmlSession(bfc_allocator_enabled);
-    OrtExecutionProvider* ort_provider;
-    THROW_IF_NOT_OK_MSG(winml_adapter_api->SessionGetExecutionProvider(session.get(), 0, &ort_provider), ort_api);
-    THROW_IF_NOT_OK_MSG(winml_adapter_api->DmlExecutionProviderSetDefaultRoundingMode(ort_provider, false), ort_api);
-  }
-}
-
-=======
->>>>>>> e7e974b2
 void DmlExecutionProviderFlushContext() {
   GPUTEST;
   for (bool bfc_allocator_enabled : {false, true}) {
