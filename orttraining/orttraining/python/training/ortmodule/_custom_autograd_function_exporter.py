--- conflicted
+++ resolved
@@ -171,55 +171,9 @@
                 scalar_type = pytorch_type_to_onnx(arg.type().scalarType())
                 input_tensor_types.append(scalar_type)
                 input_tensor_ranks.append(arg.type().dim())
-<<<<<<< HEAD
-            elif call_type == "c":
-                # Got a non-tensor variable.
-                # Non-tensor can't have gradient.
-                if isinstance(arg, float):
-                    # A float.
-                    input_float_scalar_positions.append(i)
-                    input_float_scalars.append(arg)
-                elif isinstance(arg, int):
-                    # A int.
-                    input_int_scalar_positions.append(i)
-                    input_int_scalars.append(arg)
-                else:
-                    is_int_tuple = False
-                    is_float_tuple = False
-                    if isinstance(arg, tuple) and len(arg) > 0:
-                        is_int_tuple = all(isinstance(ele, int) for ele in arg)
-                        is_float_tuple = not is_int_tuple and all(isinstance(ele, float) for ele in arg)
-
-                    # Only support tuple of int or float, for other types, handle it as a pointer.
-                    if is_int_tuple:
-                        # A tuple of ints.
-                        input_int_tuple_positions.append(i)
-                        input_int_tuple_begins.append(len(input_int_tuples))
-                        input_int_tuples.extend(list(arg))
-                    elif is_float_tuple:
-                        # A tuple of floats.
-                        input_float_tuple_positions.append(i)
-                        input_float_tuple_begins.append(len(input_float_tuples))
-                        input_float_tuples.extend(list(arg))
-                    else:
-                        if name == "_InspectActivation" and isinstance(arg, str):
-                            # _InspectActivation is a special case where the first argument is a string
-                            # that is used to determine the activation name to be inspected.
-                            debug_comment += arg
-
-                        # All other inputs are accessed via "pointers".
-                        input_pointer_scalar_positions.append(i)
-                        input_pointer_scalars.append(id(arg))
-
-                        # For pointer (for example, ProcessGroup passed to PythonOp) needed for PythonOp execution,
-                        # we append it into a global store to hold a reference (in case it is released after module exported).
-                        register_miscellaneous_const_input(arg)
-            else:
-=======
                 continue
 
             if call_type != "c":
->>>>>>> 412b0d08
                 raise wrap_exception(
                     ORTModuleONNXModelException,
                     Exception(f"Unknown calling convention found: {i}. Only 'd' and 'c' are supported"),
