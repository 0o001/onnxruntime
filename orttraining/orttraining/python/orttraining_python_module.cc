// Copyright (c) Microsoft Corporation. All rights reserved.
// Licensed under the MIT License.

#include "orttraining/python/orttraining_pybind_common.h"
#include "python/onnxruntime_pybind_mlvalue.h"

#include "core/common/logging/logging.h"
#include "core/common/logging/severity.h"
#include "core/providers/get_execution_providers.h"
#include "core/session/provider_bridge_ort.h"

#ifdef ENABLE_EAGER_MODE
#include "orttraining/python/orttraining_python_module_eager.h"
#endif

namespace onnxruntime {
namespace python {
namespace py = pybind11;

using namespace onnxruntime::logging;

std::unique_ptr<IExecutionProvider> CreateExecutionProviderInstance(
    const SessionOptions& session_options,
    const std::string& type,
    const ProviderOptionsMap& provider_options_map);

#ifdef USE_CUDA
const CUDAExecutionProviderInfo GetCudaExecutionProviderInfo(ProviderInfo_CUDA* cuda_provider_info,
                                                             const ProviderOptionsMap& provider_options_map);
#endif

#ifdef USE_ROCM
const ROCMExecutionProviderInfo GetRocmExecutionProviderInfo(ProviderInfo_ROCM* rocm_provider_info,
                                                             const ProviderOptionsMap& provider_options_map);
#endif

void addGlobalMethods(py::module& m, Environment& env);
void addObjectMethods(py::module& m, Environment& env, ExecutionProviderRegistrationFn ep_registration_fn);
void addObjectMethodsForTraining(py::module& m, ExecutionProviderRegistrationFn ep_registration_fn);
void addObjectMethodsForEager(py::module& m);
#ifdef ENABLE_LAZY_TENSOR
void addObjectMethodsForLazyTensor(py::module& m);
#endif
void InitArray();

bool GetDyanmicExecutionProviderHash(
    const std::string& ep_shared_lib_path,
    const ProviderOptions& provider_options,
    size_t& hash,
    const std::string& entry_symbol_name = "ProviderHashFunc") {
  void* handle;
  auto error = Env::Default().LoadDynamicLibrary(ep_shared_lib_path, false, &handle);
  if (!error.IsOK()) {
    throw std::runtime_error(error.ErrorMessage());
  }

  try {
    size_t (*PGetProviderHash)(const void*) = nullptr;
    OrtPybindThrowIfError(Env::Default().GetSymbolFromLibrary(handle, entry_symbol_name, (void**)&PGetProviderHash));

    if (PGetProviderHash) {
      hash = PGetProviderHash(&provider_options);
      return true;
    }
    return false;
  } catch (...) {
    // there is no ProvideHashFunc provide in the shared lib, which means it doesn't support cache
    return false;
  }
}

bool GetProviderInstanceHash(const std::string& type,
                             const ProviderOptionsMap& provider_options_map,
                             size_t& hash) {
  // for built-in execution provider, currently only cpu / cuda / rocm support hash.
  if (type == kCpuExecutionProvider) {
    // for CPU, only 1 instance
    hash = 0;
    return true;
  } else if (type == kCudaExecutionProvider) {
#ifdef USE_CUDA
    if (auto* cuda_provider_info = TryGetProviderInfo_CUDA()) {
      const CUDAExecutionProviderInfo info = GetCudaExecutionProviderInfo(cuda_provider_info,
                                                                          provider_options_map);
      hash = static_cast<size_t>(info.device_id) ^
             info.gpu_mem_limit ^
             (static_cast<size_t>(info.arena_extend_strategy) << 16) ^
             (static_cast<size_t>(info.cudnn_conv_algo_search) << 18) ^
             (static_cast<size_t>(info.do_copy_in_default_stream) << 20) ^
             (static_cast<size_t>(info.has_user_compute_stream) << 22);
      return true;
    }
#endif
  } else if (type == kRocmExecutionProvider) {
#ifdef USE_ROCM
    if (auto* rocm_provider_info = TryGetProviderInfo_ROCM()) {
      const ROCMExecutionProviderInfo info = GetRocmExecutionProviderInfo(rocm_provider_info,
                                                                          provider_options_map);
      hash = static_cast<size_t>(info.device_id) ^
             info.gpu_mem_limit ^
             (static_cast<size_t>(info.arena_extend_strategy) << 16) ^
             (static_cast<size_t>(info.miopen_conv_exhaustive_search) << 18) ^
             (static_cast<size_t>(info.do_copy_in_default_stream) << 20) ^
<<<<<<< HEAD
             (static_cast<size_t>(info.has_user_compute_stream) << 22);
=======
             (static_cast<size_t>(info.has_user_compute_stream) << 22) ^
             std::hash<rocm::TunableOpInfo>{}(info.tunable_op);
>>>>>>> 7a3486c3
      return true;
    }
#endif
  } else {
    const auto it = provider_options_map.find(type);
    if (it != provider_options_map.end()) {
      auto shared_lib_path_it = it->second.find(kExecutionProviderSharedLibraryPath);
      if (shared_lib_path_it != it->second.end()) {
        // this is an EP with dynamic loading
        // construct the provider option
        ProviderOptions provider_options;
        std::string entry_symbol = kDefaultExecutionProviderEntry;
        for (auto option : it->second) {
          if (option.first == kExecutionProviderSharedLibraryEntry) {
            entry_symbol = option.second;
          } else if (option.first != kExecutionProviderSharedLibraryPath) {
            provider_options.insert(option);
          }
        }
        return GetDyanmicExecutionProviderHash(shared_lib_path_it->second, provider_options, hash);
      }
    }
  }
  return false;
}

ORTTrainingPythonEnv::ORTTrainingPythonEnv() {
  OrtPybindThrowIfError(Environment::Create(std::make_unique<LoggingManager>(
                                                std::make_unique<CLogSink>(),
                                                Severity::kWARNING, false, LoggingManager::InstanceType::Default,
                                                &SessionObjectInitializer::default_logger_id),
                                            ort_env_));
  auto& builtinEPs = GetAvailableExecutionProviderNames();
  available_training_eps_.assign(builtinEPs.begin(), builtinEPs.end());
}

Environment& ORTTrainingPythonEnv::GetORTEnv() {
  return *ort_env_;
}

std::shared_ptr<IExecutionProvider> ORTTrainingPythonEnv::GetExecutionProviderInstance(const std::string& provider_type,
                                                                                       size_t hash) {
  auto it = execution_provider_instances_map_.find(GetExecutionProviderMapKey(provider_type, hash));
  return it == execution_provider_instances_map_.end() ? nullptr : it->second;
}

void ORTTrainingPythonEnv::AddExecutionProvider(const std::string& provider_type,
                                                size_t hash,
                                                std::unique_ptr<IExecutionProvider> execution_provider) {
  execution_provider_instances_map_.insert({GetExecutionProviderMapKey(provider_type, hash),
                                            std::move(execution_provider)});
}

void ORTTrainingPythonEnv::RegisterExtExecutionProviderInfo(const std::string& provider_type,
                                                            const std::string& provider_lib_path,
                                                            const ProviderOptions& default_options) {
  ext_execution_provider_info_map_.insert({provider_type, {provider_lib_path, default_options}});
  if (std::find(available_training_eps_.begin(), available_training_eps_.end(), provider_type) == available_training_eps_.end())
    available_training_eps_.push_back(provider_type);
}

const std::vector<std::string>& ORTTrainingPythonEnv::GetAvailableTrainingExecutionProviderTypes() {
  return available_training_eps_;
}

std::string ORTTrainingPythonEnv::GetExecutionProviderMapKey(const std::string& provider_type,
                                                             size_t hash) {
  std::string key(provider_type);
  key.append(std::to_string(hash));
  return key;
}

void ORTTrainingPythonEnv::ClearExecutionProviderInstances() {
  execution_provider_instances_map_.clear();
}

static std::unique_ptr<ORTTrainingPythonEnv> ort_training_env;

void InitializeTrainingEnv() {
  auto initialize = [&]() {
    static bool initialized = false;
    if (initialized) {
      return;
    }
    // Initialization of the module
    InitArray();
    Env::Default().GetTelemetryProvider().SetLanguageProjection(OrtLanguageProjection::ORT_PROJECTION_PYTHON);
    ort_training_env = std::make_unique<ORTTrainingPythonEnv>();
    initialized = true;
  };
  initialize();
}

ORTTrainingPythonEnv& GetTrainingEnv() {
  if (!ort_training_env) {
    InitializeTrainingEnv();
  }
  return *ort_training_env;
}

Environment& GetTrainingORTEnv() {
  if (!ort_training_env) {
    InitializeTrainingEnv();
  }
  return ort_training_env->GetORTEnv();
}

#ifdef ENABLE_EAGER_MODE
using namespace torch_ort::eager;
static std::unique_ptr<ORTBackendsManager> ort_backends_manager_instance;

void InitializeBackendsManager() {
  auto initialize = [&]() {
    static bool initialized = false;
    if (initialized) {
      return;
    }
    // Initialization of the module
    auto& env = onnxruntime::python::GetTrainingORTEnv();
    ort_backends_manager_instance = std::make_unique<ORTBackendsManager>(env.GetLoggingManager()->DefaultLogger());
    initialized = true;
  };
  initialize();
}

ORTBackendsManager& GetORTBackendsManager() {
  if (!ort_backends_manager_instance) {
    InitializeBackendsManager();
  }
  return *ort_backends_manager_instance;
}
#endif

void ResolveExtraProviderOptions(const std::vector<std::string>& provider_types,
                                 const ProviderOptionsMap& original_provider_options_map,
                                 ProviderOptionsMap& merged_options) {
  auto& training_env = GetTrainingEnv();
  for (auto& provider_type : provider_types) {
    auto it = training_env.ext_execution_provider_info_map_.find(provider_type);
    if (it == training_env.ext_execution_provider_info_map_.end()) {
      //nothing changed.
      if (original_provider_options_map.find(provider_type) != original_provider_options_map.end())
        merged_options.insert({provider_type, original_provider_options_map.at(provider_type)});
    } else {
      ProviderOptions options = it->second.second;
      options.insert({kExecutionProviderSharedLibraryPath, it->second.first});
      auto original_map_it = original_provider_options_map.find(provider_type);
      if (original_map_it != original_provider_options_map.end()) {
        for (auto [k, v] : original_map_it->second) {
          options.insert({k, v});
        }
      }
      merged_options[provider_type] = options;
    }
  }
}

std::unique_ptr<IExecutionProvider> CreateTrainingEP(
    const SessionOptions& session_options,
    const std::string& provider_type,
    const ProviderOptionsMap& provider_options_map) {
  auto provider = CreateExecutionProviderInstance(session_options, provider_type, provider_options_map);
  // The CPU provider instance created by the factory doesn't create allocators by default. The session registers
  // the allocators to allow sharing. However, in some training scenarios (particularly eager mode), no session is
  // created but it (eager mode) relies on the allocator in the CPU provider. Hence the need to call RegisterAllocator.
  if (provider_type == kCpuExecutionProvider) {
    AllocatorManager mgr;  // temporary only to call RegisterAllocator
    provider->RegisterAllocator(mgr);
  }
  return provider;
}

std::shared_ptr<IExecutionProvider> GetOrCreateExecutionProvider(const std::string& provider_type,
                                                                 const ProviderOptionsMap& provider_options_map,
                                                                 const SessionOptions& session_options) {
  ORTTrainingPythonEnv& training_env = GetTrainingEnv();
  // resolve provider options, because the hash key of ep depends on provider options.
  ProviderOptionsMap merged_options;
  ResolveExtraProviderOptions({provider_type}, provider_options_map, merged_options);
  // search in environment
  size_t hash;
  if (GetProviderInstanceHash(provider_type, merged_options, hash)) {
    auto cached_provider_instance = training_env.GetExecutionProviderInstance(provider_type, hash);
    if (!cached_provider_instance) {
      auto ep = CreateTrainingEP(session_options, provider_type, merged_options);
      if (ep) {
        training_env.AddExecutionProvider(provider_type, hash, std::move(ep));
        cached_provider_instance = training_env.GetExecutionProviderInstance(provider_type, hash);
      }
    }
    return cached_provider_instance;
  } else {
    // the EP doesn't support cache, register the instance to session
    auto ep = CreateTrainingEP(session_options, provider_type, merged_options);
    return ep;
  }
}

void ORTTrainingRegisterExecutionProviders(InferenceSession* sess, const std::vector<std::string>& provider_types,
                                           const ProviderOptionsMap& provider_options_map) {
  for (auto provider_type : provider_types) {
    auto ep = GetOrCreateExecutionProvider(provider_type, provider_options_map, sess->GetSessionOptions());
    if (ep)
      OrtPybindThrowIfError(sess->RegisterExecutionProvider(ep));
  }
}

PYBIND11_MODULE(onnxruntime_pybind11_state, m) {
  m.doc() = "pybind11 stateful interface to ORTTraining";
  RegisterExceptions(m);

  Environment& env = GetTrainingORTEnv();
  addGlobalMethods(m, env);
  addObjectMethods(m, env, ORTTrainingRegisterExecutionProviders);
  addOrtValueMethods(m);
  addSparseTensorMethods(m);
  addIoBindingMethods(m);

#if !defined(__APPLE__) && \
    (!defined(ORT_MINIMAL_BUILD) || defined(ORT_EXTENDED_MINIMAL_BUILD) || defined(ORT_MINIMAL_BUILD_CUSTOM_OPS))
  Ort::SessionOptions tmp_options;
  if (!InitProvidersSharedLibrary()) {
    const logging::Logger& default_logger = logging::LoggingManager::DefaultLogger();
    LOGS(default_logger, WARNING) << "Init provider bridge failed.";
  }
#endif

  addObjectMethodsForTraining(m, ORTTrainingRegisterExecutionProviders);
#ifdef ENABLE_EAGER_MODE
  addObjectMethodsForEager(m);
#endif

#ifdef ENABLE_LAZY_TENSOR
  addObjectMethodsForLazyTensor(m);
#endif

  m.def("_register_provider_lib", [](const std::string& name,
                                     const std::string& provider_shared_lib_path,
                                     const ProviderOptions& default_options) {
    GetTrainingEnv().RegisterExtExecutionProviderInfo(name, provider_shared_lib_path, default_options);
  });

  m.def(
      "get_available_providers", []() -> const std::vector<std::string>& { return GetTrainingEnv().GetAvailableTrainingExecutionProviderTypes(); },
      "Return list of available Execution Providers in this installed version of Onnxruntime. "
      "The order of elements represents the default priority order of Execution Providers "
      "from highest to lowest.");

  m.def("clear_training_ep_instances", []() -> void {
    ort_training_env->ClearExecutionProviderInstances();
  },
        "Clean the execution provider instances used in ort training module.");

  // clean the ort training environment when python interpreter exit
  // otherwise the global var will be de-constrcut after user main.
  // the order of ort training environment deconstruction and cudart
  // deconstruction is not stable, which will lead to crash.
  auto atexit = py::module_::import("atexit");
  atexit.attr("register")(py::cpp_function([]() {
    ort_training_env = nullptr;
#ifdef ENABLE_EAGER_MODE
    ort_backends_manager_instance = nullptr;
#endif
  }));
}

}  // namespace python
}  // namespace onnxruntime<|MERGE_RESOLUTION|>--- conflicted
+++ resolved
@@ -101,12 +101,8 @@
              (static_cast<size_t>(info.arena_extend_strategy) << 16) ^
              (static_cast<size_t>(info.miopen_conv_exhaustive_search) << 18) ^
              (static_cast<size_t>(info.do_copy_in_default_stream) << 20) ^
-<<<<<<< HEAD
-             (static_cast<size_t>(info.has_user_compute_stream) << 22);
-=======
              (static_cast<size_t>(info.has_user_compute_stream) << 22) ^
              std::hash<rocm::TunableOpInfo>{}(info.tunable_op);
->>>>>>> 7a3486c3
       return true;
     }
 #endif
