--- conflicted
+++ resolved
@@ -79,13 +79,8 @@
          CheckpointState* state,
          const onnxruntime::SessionOptions& session_options,
          const Environment& env,
-<<<<<<< HEAD
-         const std::vector<std::shared_ptr<IExecutionProvider>>& providers);
-=======
          const std::vector<std::shared_ptr<IExecutionProvider>>& providers,
-         const std::optional<std::string>& eval_model_path_or_bytes = std::nullopt,
          gsl::span<OrtCustomOpDomain* const> op_domains = gsl::span<OrtCustomOpDomain* const>());
->>>>>>> a6887f17
 
   // Return the trainable/nontrainable parameters
   std::vector<std::shared_ptr<Parameter>> Parameters() const;
