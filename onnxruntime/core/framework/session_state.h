--- conflicted
+++ resolved
@@ -38,14 +38,11 @@
 #include "core/framework/memory_info.h"
 #endif
 
-<<<<<<< HEAD
 #include "core/framework/cloud_invoker.h"
-=======
 #include "core/framework/stream_handles.h"
 #ifdef ENABLE_TRAINING
 #include "core/framework/program_region.h"
 #endif
->>>>>>> cd305a90
 
 namespace flatbuffers {
 class FlatBufferBuilder;
@@ -102,28 +99,8 @@
                const DataTransferManager& data_transfer_mgr,
                const logging::Logger& logger,
                profiling::Profiler& profiler,
-<<<<<<< HEAD
                const SessionOptions& sess_options,
-               PrepackedWeightsContainer* prepacked_weights_container = nullptr)
-      : graph_(graph),
-        execution_providers_(execution_providers),
-        logger_(logger),
-        profiler_(profiler),
-        thread_pool_(thread_pool),
-        inter_op_thread_pool_(inter_op_thread_pool),
-        data_transfer_mgr_(data_transfer_mgr),
-        sess_options_(sess_options),
-        prepacked_weights_container_(prepacked_weights_container) {
-    enable_mem_pattern_ = sess_options_.enable_mem_pattern &&
-                          sess_options_.execution_mode == ExecutionMode::ORT_SEQUENTIAL;
-
-    SetupAllocators();
-  }
-=======
-               bool use_deterministic_compute = false,
-               bool enable_mem_reuse = true,
                PrepackedWeightsContainer* prepacked_weights_container = nullptr);
->>>>>>> cd305a90
 
   ~SessionState() {
     for (auto& kvp : deleter_for_initialized_tensors_) {
