// Copyright (c) Microsoft Corporation. All rights reserved.
// Licensed under the MIT License.

#include "core/graph/graph.h"

#include <cassert>
#include <fstream>
#include <iostream>
#include <numeric>
#include <stack>
#include <queue>

#include "core/common/common.h"
#include "gsl/gsl"
#include "core/common/logging/logging.h"
#include "core/common/inlined_containers.h"
#include "core/flatbuffers/flatbuffers_utils.h"
#include "core/flatbuffers/schema/ort.fbs.h"
#include "core/framework/tensor_shape.h"
#include "core/framework/tensorprotoutils.h"
#include "core/framework/utils.h"
#include "core/graph/graph_flatbuffers_utils.h"
#include "core/graph/graph_viewer.h"
#include "core/graph/indexed_sub_graph.h"
#include "core/graph/model.h"
#include "core/graph/model_load_utils.h"
#include "core/graph/node_attr_utils.h"
#include "core/graph/op.h"
#include "core/graph/runtime_optimization_record_container.h"
#include "core/graph/function_utils.h"

#if !defined(ORT_MINIMAL_BUILD)
#include "core/graph/function.h"
#include "core/graph/function_impl.h"
#include "core/graph/schema_registry.h"
#include "onnx/checker.h"
using namespace ONNX_NAMESPACE::checker;
#endif

using namespace ONNX_NAMESPACE;
using namespace ONNX_NAMESPACE::Utils;
using namespace ::onnxruntime::common;

namespace onnxruntime {

#if !defined(ORT_MINIMAL_BUILD)
#define NO_CHANGE_ON_SYNC_FLAG(...)                  \
  do {                                               \
    const bool sync_needed = GraphProtoSyncNeeded(); \
    { __VA_ARGS__; }                                 \
    GraphProtoSyncNeeded(sync_needed);               \
  } while (0)

static Status MergeShapeInfo(const std::string& output_name,
                             const TypeProto& source, TypeProto& target,
                             bool strict, const logging::Logger& logger) {
  if (!(utils::HasTensorType(source) && utils::HasTensorType(target))
#if !defined(DISABLE_OPTIONAL_TYPE)
      && !(utils::HasOptionalTensorType(source) && utils::HasOptionalTensorType(target))
#endif

#if !defined(DISABLE_SPARSE_TENSORS)
      && !(utils::HasSparseTensorType(source) && utils::HasSparseTensorType(target))
#endif
  ) {
    std::ostringstream ss;
    ss << "Source and target must both be tensors";

#if !defined(DISABLE_OPTIONAL_TYPE)
    ss << " , or optional typed entities";
#endif

#if !defined(DISABLE_SPARSE_TENSORS)
    ss << " , or sparse tensors";
#endif

    return ORT_MAKE_STATUS(ONNXRUNTIME, FAIL, ss.str());
  }

  auto status = Status::OK();

  ORT_TRY {
    if (utils::HasTensorType(source)) {
      ONNX_NAMESPACE::mergeInShapeInfo(source.tensor_type(), *target.mutable_tensor_type());
    }
#if !defined(DISABLE_OPTIONAL_TYPE)
    else if (utils::HasOptionalTensorType(source)) {
      ONNX_NAMESPACE::mergeInShapeInfo(utils::GetOptionalTypeProto(source).tensor_type(),
                                       *utils::GetMutableOptionalTypeProto(target)->mutable_tensor_type());
    }
#endif

#if !defined(DISABLE_SPARSE_TENSORS)
    else {
      ONNX_NAMESPACE::mergeInShapeInfo(source.sparse_tensor_type(), *target.mutable_sparse_tensor_type());
    }
#endif
  }
  ORT_CATCH(const ONNX_NAMESPACE::InferenceError& ex) {
    // if this model was not created with the latest onnx version, allow the shape inferencing failure (strict == false).
    // we do this to have strict testing of the latest inferencing to detect bugs, but lenient shape inferencing for
    // older models in case later changes to the ONNX shape inferencing or ORT break them.
    if (!strict) {
      // mergeInShapeInfo does nothing unless source.shape() is not null, and there would be no conflict if
      // target.shape() was empty. 'assert' just in case that ever changes.
      assert(utils::HasShape(source) && utils::HasShape(target));
      LOGS(logger, WARNING) << "Error merging shape info for output. '" << output_name
                            << "' source:" << utils::GetTensorShapeFromTensorShapeProto(utils::GetShape(source))
                            << " target:" << utils::GetTensorShapeFromTensorShapeProto(utils::GetShape(target))
                            << ". Falling back to lenient merge.";
      if (utils::HasTensorType(source)) {
        ONNX_NAMESPACE::UnionShapeInfo(utils::GetShape(source), *target.mutable_tensor_type());
      }
#if !defined(DISABLE_OPTIONAL_TYPE)
      else if (utils::HasOptionalTensorType(source)) {
        ONNX_NAMESPACE::UnionShapeInfo(utils::GetShape(source), *utils::GetMutableOptionalTypeProto(target)->mutable_tensor_type());
      }
#endif

#if !defined(DISABLE_SPARSE_TENSORS)
      else {
        ONNX_NAMESPACE::UnionShapeInfo(utils::GetShape(source), *target.mutable_sparse_tensor_type());
      }
#endif
    } else {
      ORT_UNUSED_PARAMETER(logger);
      ORT_UNUSED_PARAMETER(strict);
      ORT_UNUSED_PARAMETER(output_name);
      ORT_HANDLE_EXCEPTION([&]() {
        status = ORT_MAKE_STATUS(ONNXRUNTIME, FAIL, "Output:", output_name, " ", ex.what());
      });
    }
  }

  return status;
}

static bool GraphLoadedFromModelFile(const GraphProto* graph_proto) {
  return graph_proto && (graph_proto->node_size() != 0 ||
                         graph_proto->output_size() != 0);
}

// there are some known invalid usages of dim_param and dim_value. remove them from the TypeProto so that
// they don't affect shape inferencing or the allocation planner
static void RemoveInvalidValues(ONNX_NAMESPACE::TypeProto& type) {
  if (utils::HasTensorType(type) && utils::HasShape(type.tensor_type())) {
    auto* shape = type.mutable_tensor_type()->mutable_shape();
    for (int i = 0, end = shape->dim_size(); i < end; ++i) {
      auto& dim = *shape->mutable_dim(i);
      if (utils::HasDimParam(dim)) {
        if (dim.dim_param().empty()) {
          dim.clear_dim_param();
        }
      } else if (utils::HasDimValue(dim)) {
        if (dim.dim_value() < 0) {
          dim.clear_dim_value();
        }
      }
    }
  }
}

static TypeProto TypeProtoFromTensorProto(const TensorProto& tensor) {
  TypeProto t;
  t.mutable_tensor_type()->set_elem_type(tensor.data_type());
  auto shape = t.mutable_tensor_type()->mutable_shape();
  for (auto dim : tensor.dims())
    shape->add_dim()->set_dim_value(dim);

  return t;
}

static std::string GenerateSchemaKey(const IndexedSubGraph& subgraph_ptr) {
    return MakeString(subgraph_ptr.GetMetaDef()->domain, "_",
                      subgraph_ptr.GetMetaDef()->name, "_",
                      subgraph_ptr.GetMetaDef()->since_version);
}
#endif  // !defined(ORT_MINIMAL_BUILD)

#if !defined(ORT_MINIMAL_BUILD) || defined(ORT_EXTENDED_MINIMAL_BUILD)
NodeArg::NodeArg(const std::string& name, const TypeProto* p_node_arg_type) {
  node_arg_info_.set_name(name);
  // If the name is empty, it means the arg does not exist.
  exists_ = !(name.empty());
  if (nullptr != p_node_arg_type) {
    (*node_arg_info_.mutable_type()) = *p_node_arg_type;
#if !defined(ORT_MINIMAL_BUILD)
    // should not be possible to have invalid values in the ORT format model, so we don't need this
    // in a minimal build
    RemoveInvalidValues(*node_arg_info_.mutable_type());
#endif
    type_ = DataTypeUtils::ToType(node_arg_info_.type());
  } else {
    type_ = nullptr;
  }
}
#endif  // !defined(ORT_MINIMAL_BUILD) || defined(ORT_EXTENDED_MINIMAL_BUILD)

NodeArg::NodeArg(NodeArgInfo&& node_arg_info) {
  node_arg_info_ = std::move(node_arg_info);

  exists_ = !node_arg_info_.name().empty();
  if (node_arg_info_.has_type())
    type_ = DataTypeUtils::ToType(node_arg_info_.type());
  else {
    type_ = nullptr;
  }
}

const std::string& NodeArg::Name() const noexcept {
  return node_arg_info_.name();
}

DataType NodeArg::Type() const noexcept {
  return type_;
}

const TypeProto* NodeArg::TypeAsProto() const noexcept {
  if (utils::HasType(node_arg_info_))
    return &node_arg_info_.type();

  return nullptr;
}

const TensorShapeProto* NodeArg::Shape() const {
  const TypeProto* type = TypeAsProto();
  if (type == nullptr) return nullptr;
  const auto typeCase = type->value_case();
  switch (typeCase) {
    case TypeProto::kTensorType: {
      if (utils::HasShape(type->tensor_type())) {
        return &(type->tensor_type().shape());
      }
      return nullptr;
    }
#if !defined(DISABLE_SPARSE_TENSORS)
    case TypeProto::kSparseTensorType: {
      if (utils::HasShape(type->sparse_tensor_type())) {
        return &(type->sparse_tensor_type().shape());
      }
      return nullptr;
    }
#endif

#if !defined(DISABLE_OPTIONAL_TYPE)
    case TypeProto::kOptionalType: {
      // Shape is applicable only for optional tensor type
      if (utils::HasOptionalTensorType(*type) &&
          utils::HasShape(utils::GetOptionalTypeProto(*type).tensor_type())) {
        return &(utils::GetOptionalTypeProto(*type).tensor_type().shape());
      }
      return nullptr;
    }
#endif

    case TypeProto::kSequenceType:
    case TypeProto::kMapType:
    case TypeProto::kOpaqueType:
    case TypeProto::VALUE_NOT_SET:
    default:
      return nullptr;
  }
}

bool NodeArg::HasTensorOrScalarShape() const {
  const TypeProto* type = TypeAsProto();
  if (!type) return false;
  const auto type_case = type->value_case();
  switch (type_case) {
    case TypeProto::kTensorType:
#if !defined(DISABLE_SPARSE_TENSORS)
    case TypeProto::kSparseTensorType:
#endif
      // Standard tensor has a valid shape field while
      // scalar's shape is empty. Thus, we don't need to
      // check shape here.
      return true;
    case TypeProto::kSequenceType:
    case TypeProto::kOptionalType:
    case TypeProto::kMapType:
    case TypeProto::kOpaqueType:
    case TypeProto::VALUE_NOT_SET:
    default:
      return false;
  }
}

#if !defined(ORT_MINIMAL_BUILD) || defined(ORT_EXTENDED_MINIMAL_BUILD)
void NodeArg::SetShape(const TensorShapeProto& shape) {
  const auto type_case = node_arg_info_.type().value_case();
  switch (type_case) {
    case TypeProto::kTensorType:
      *(node_arg_info_.mutable_type()->mutable_tensor_type()->mutable_shape()) = shape;
      break;
#if !defined(DISABLE_SPARSE_TENSORS)
    case TypeProto::kSparseTensorType:
      *(node_arg_info_.mutable_type()->mutable_sparse_tensor_type()->mutable_shape()) = shape;
      break;
#endif

#if !defined(DISABLE_OPTIONAL_TYPE)
    case TypeProto::kOptionalType:
      // Set shape only for optional tensors
      if (utils::HasOptionalTensorType(node_arg_info_.type())) {
        *(utils::GetMutableOptionalTypeProto(*(node_arg_info_.mutable_type()))
              ->mutable_tensor_type()
              ->mutable_shape()) = shape;
      }
      break;
#endif
    case TypeProto::kSequenceType:
    case TypeProto::kMapType:
    case TypeProto::kOpaqueType:
    case TypeProto::VALUE_NOT_SET:
    default:
      return;
  }
}

void NodeArg::ClearShape() {
  const auto type_case = node_arg_info_.type().value_case();
  switch (type_case) {
    case TypeProto::kTensorType:
      node_arg_info_.mutable_type()->mutable_tensor_type()->clear_shape();
      break;
#if !defined(DISABLE_SPARSE_TENSORS)
    case TypeProto::kSparseTensorType:
      node_arg_info_.mutable_type()->mutable_sparse_tensor_type()->clear_shape();
      break;
#endif

#if !defined(DISABLE_OPTIONAL_TYPE)
    case TypeProto::kOptionalType:
      // Clear shape only for optional tensors
      if (utils::HasOptionalTensorType(node_arg_info_.type())) {
        utils::GetMutableOptionalTypeProto(*(node_arg_info_.mutable_type()))
            ->mutable_tensor_type()
            ->clear_shape();
      }
      break;
#endif

    case TypeProto::kSequenceType:
    case TypeProto::kMapType:
    case TypeProto::kOpaqueType:
    case TypeProto::VALUE_NOT_SET:
    default:
      return;
  }
}

#endif  // !defined(ORT_MINIMAL_BUILD) || defined(ORT_EXTENDED_MINIMAL_BUILD)

#if !defined(ORT_MINIMAL_BUILD)

common::Status NodeArg::OverrideTypesHelper(const ONNX_NAMESPACE::TypeProto& input_type,
                                            int32_t input_tensor_elem_type,
                                            int32_t current_tensor_elem_type,
                                            bool override_types) {
  if (input_tensor_elem_type != current_tensor_elem_type) {
    if (override_types) {
      DataType inferred_type = DataTypeUtils::ToType(input_type);
      // The "SetType" call will override the shape information to empty.
      // If the original tensor has shape information, need to set it back.
      if (Shape()) {
        auto old_shape = *Shape();
        SetType(inferred_type);
        SetShape(old_shape);
      } else {
        SetType(inferred_type);
      }
    } else {
      return ORT_MAKE_STATUS(ONNXRUNTIME, FAIL, "Tensor element type mismatch. ",
                             static_cast<TensorProto_DataType>(input_tensor_elem_type), " != ",
                             static_cast<TensorProto_DataType>(current_tensor_elem_type));
    }
  }

  return Status::OK();
}

common::Status NodeArg::UpdateTypeAndShape(const ONNX_NAMESPACE::TypeProto& input_type, bool strict,
                                           bool override_types, const logging::Logger& logger) {
  if (!utils::HasType(node_arg_info_)) {
    SetType(input_type);
    return Status::OK();
  }

  auto& current_type = *node_arg_info_.mutable_type();
  const auto current_type_case = current_type.value_case();
  const auto input_type_case = input_type.value_case();

  if (current_type_case != input_type_case)
    return ORT_MAKE_STATUS(ONNXRUNTIME, FAIL, "Type mismatch. Current=",
                           current_type_case, " Input=", input_type_case);

  switch (input_type_case) {
    case TypeProto::kTensorType: {
      const auto& input_tensor_type = input_type.tensor_type();
      const auto& input_tensor_elem_type = input_tensor_type.elem_type();
      const auto& current_tensor_elem_type = current_type.tensor_type().elem_type();

      ORT_RETURN_IF_ERROR(OverrideTypesHelper(input_type, input_tensor_elem_type, current_tensor_elem_type, override_types));

      if (utils::HasShape(input_tensor_type)) {
        if (utils::HasShape(current_type)) {
          ORT_RETURN_IF_ERROR(MergeShapeInfo(Name(), input_type, current_type, strict, logger));
        } else {
          *current_type.mutable_tensor_type() = input_tensor_type;
        }
      }

      break;
    }

#if !defined(DISABLE_SPARSE_TENSORS)
    case TypeProto::kSparseTensorType: {
      const auto& input_tensor_type = input_type.sparse_tensor_type();
      const auto input_tensor_elem_type = input_tensor_type.elem_type();
      const auto current_tensor_elem_type = current_type.sparse_tensor_type().elem_type();

      ORT_RETURN_IF_ERROR(OverrideTypesHelper(input_type, input_tensor_elem_type, current_tensor_elem_type, override_types));

      if (utils::HasShape(input_tensor_type)) {
        if (utils::HasShape(current_type)) {
          ORT_RETURN_IF_ERROR(MergeShapeInfo(Name(), input_type, current_type, strict, logger));
        } else {
          *current_type.mutable_sparse_tensor_type() = input_tensor_type;
        }
      }
      break;
    }
#endif

#if !defined(DISABLE_OPTIONAL_TYPE)
    case TypeProto::kOptionalType: {
      bool is_input_type_optional_tensor_type = utils::HasOptionalTensorType(input_type);
      bool is_current_type_optional_tensor_type = utils::HasOptionalTensorType(current_type);

      // Check for homogeneity within optional type
      if (is_input_type_optional_tensor_type != is_current_type_optional_tensor_type) {
        return ORT_MAKE_STATUS(ONNXRUNTIME, FAIL, "Optional Type mismatch. Expected: ", ONNX_NAMESPACE::Utils::DataTypeUtils::ToType(current_type),
                               " . Got: ", ONNX_NAMESPACE::Utils::DataTypeUtils::ToType(input_type));
      }

      // Updating element type and shape is only applicable for optional tensors
      if (is_input_type_optional_tensor_type) {
        const auto& optional_input_type = utils::GetOptionalTypeProto(input_type);
        auto& optional_current_type = *utils::GetMutableOptionalTypeProto(current_type);

        const auto& input_tensor_type = optional_input_type.tensor_type();
        const auto& input_tensor_elem_type = input_tensor_type.elem_type();
        const auto& current_tensor_elem_type = optional_current_type.tensor_type().elem_type();

        ORT_RETURN_IF_ERROR(OverrideTypesHelper(input_type, input_tensor_elem_type, current_tensor_elem_type, override_types));

        if (utils::HasShape(optional_input_type.tensor_type())) {
          if (utils::HasShape(optional_current_type.tensor_type())) {
            ORT_RETURN_IF_ERROR(MergeShapeInfo(Name(), optional_input_type, optional_current_type, strict, logger));
          } else {
            *optional_current_type.mutable_tensor_type() = input_tensor_type;
          }
        }
      } else {
        // TODO: What is the plan for optional sequence tensors ?
        // Currently, we don't do anything for the generic sequence type
        // as seen below. This section needs an update if we choose to
        // change that in the future.
      }

      break;
    }
#endif

    case TypeProto::kSequenceType:
    case TypeProto::kMapType:
    case TypeProto::kOpaqueType:
    case TypeProto::VALUE_NOT_SET:
    default:
      break;
  }

  return Status::OK();
}

common::Status NodeArg::UpdateTypeAndShape(const NodeArg& node_arg, bool strict, bool override_types,
                                           const logging::Logger& logger) {
  auto status = Status::OK();

  if (utils::HasType(node_arg.node_arg_info_))
    status = UpdateTypeAndShape(node_arg.node_arg_info_.type(), strict, override_types, logger);

  return status;
}

void NodeArg::SetType(DataType p_type) {
  if (nullptr == p_type) {
    return;
  }

  type_ = p_type;
  *(node_arg_info_.mutable_type()) = DataTypeUtils::ToTypeProto(p_type);
}

#endif  // !defined(ORT_MINIMAL_BUILD)

#if !defined(ORT_MINIMAL_BUILD) || defined(ORT_EXTENDED_MINIMAL_BUILD)

void NodeArg::SetType(const TypeProto& type_proto) {
  type_ = DataTypeUtils::ToType(type_proto);
  *(node_arg_info_.mutable_type()) = type_proto;
}

#endif  // !defined(ORT_MINIMAL_BUILD) || defined(ORT_EXTENDED_MINIMAL_BUILD)

bool NodeArg::Exists() const noexcept {
  return exists_;
}

Node::EdgeEnd::EdgeEnd(const Node& node, int src_arg_index, int dst_arg_index) noexcept
    : node_(&node),
      src_arg_index_(src_arg_index),
      dst_arg_index_(dst_arg_index) {
}

Node::EdgeEnd::EdgeEnd(const Node& node) noexcept
    : EdgeEnd(node, INT_MAX, INT_MAX) {
}

Node::NodeConstIterator::NodeConstIterator(EdgeConstIterator p_iter) {
  m_iter = p_iter;
}

bool Node::NodeConstIterator::operator==(const NodeConstIterator& p_other) const {
  return m_iter == p_other.m_iter;
}

bool Node::NodeConstIterator::operator!=(const NodeConstIterator& p_other) const {
  return m_iter != p_other.m_iter;
}

void Node::NodeConstIterator::operator++() {
  ++m_iter;
}

void Node::NodeConstIterator::operator--() {
  --m_iter;
}

const Node& Node::NodeConstIterator::operator*() const {
  return (*m_iter).GetNode();
}

const Node* Node::NodeConstIterator::operator->() const {
  return &(operator*());
}

void Node::SetPriority(int priority) noexcept {
  priority_ = priority;
}

const Path& Node::ModelPath() const noexcept {
  return graph_->ModelPath();
}

#if !defined(ORT_MINIMAL_BUILD)

bool Node::CanBeInlined() const {
  return func_body_ || func_template_ || op_ && (op_->HasFunction() || op_->HasContextDependentFunction());
}

bool Node::TryGetFunctionProto(ONNX_NAMESPACE::FunctionProto& onnx_function_proto) const {
  if (func_template_) {
    onnx_function_proto = *func_template_->onnx_func_proto_;
    return true;
  } else if (op_) {
    // Check if this node has a schema defined function proto.
    if (op_->HasContextDependentFunction()) {
      NodeProto node_proto;
      ToProto(node_proto);
      std::vector<TypeProto> input_types;
      for (size_t i = 0, n = InputDefs().size(); i < n; i++) {
        auto p_node_arg = InputDefs().at(i);
        if ((nullptr != p_node_arg) && p_node_arg->Exists()) {
          auto& type = *(p_node_arg->TypeAsProto());
          input_types.emplace_back(type);
        } else
          input_types.emplace_back();
      }
      ONNX_NAMESPACE::FunctionBodyBuildContextImpl function_body_ctx(node_proto, input_types);
      return op_->BuildContextDependentFunction(function_body_ctx, onnx_function_proto);
    } else if (op_->HasFunction()) {
      onnx_function_proto = *(op_->GetFunction());
      return true;
    }
  }
  return false;
}

void Node::SetFunctionTemplate(const FunctionTemplate& func_template) {
  op_ = func_template.op_schema_.get();
  since_version_ = op_->since_version();
  func_template_ = &func_template;
}

void Node::ToProto(NodeProto& proto, bool update_subgraphs) const {
  proto.set_name(name_);
  proto.set_op_type(op_type_);

  if (!domain_.empty())
    proto.set_domain(domain_);

  if (!description_.empty())
    proto.set_doc_string(description_);

  // Set attributes.
  proto.clear_attribute();
  for (const auto& attribute : attributes_) {
    const gsl::not_null<AttributeProto*> attr{proto.add_attribute()};
    *attr = attribute.second;  // copy
    if (update_subgraphs && attr->has_g()) {
      attr->clear_g();
      *attr->mutable_g() = attr_to_subgraph_map_.find(attribute.first)->second->ToGraphProto();
    }
  }

  // Set inputs' definitions.
  proto.clear_input();
  for (auto& input_def : definitions_.input_defs) {
    proto.add_input(input_def->Name());
  }

  // Set outputs' definitions.
  proto.clear_output();
  for (auto& output_def : definitions_.output_defs) {
    proto.add_output(output_def->Name());
  }
}

Status Node::SaveToOrtFormat(flatbuffers::FlatBufferBuilder& builder,
                             flatbuffers::Offset<fbs::Node>& fbs_node) const {
  // if type is Primitive it's an ONNX function and currently we have kernel implementations for all those
  if (func_body_ != nullptr && node_type_ != Type::Primitive) {
    return ORT_MAKE_STATUS(ONNXRUNTIME, FAIL, "Serialization of fused function body is not currently supported, ",
                           "Node [", name_, "] op_type [", op_type_, "]");
  }

  auto GetNodeArgsOrtFormat = [&builder](const std::vector<NodeArg*>& src) {
    std::vector<flatbuffers::Offset<flatbuffers::String>> node_args(src.size());
    std::transform(src.cbegin(), src.cend(), node_args.begin(),
                   [&builder](const NodeArg* nodearg) {
                     // NodeArg's name will be used by multiple places, create shared string
                     return builder.CreateSharedString(nodearg->Name());
                   });
    return builder.CreateVector(node_args);
  };

  auto name = builder.CreateString(name_);
  auto doc_string = builder.CreateString(description_);
  auto domain = builder.CreateSharedString(domain_);
  auto op_type = builder.CreateSharedString(op_type_);
  auto ep = builder.CreateSharedString(execution_provider_type_);
  auto inputs = GetNodeArgsOrtFormat(definitions_.input_defs);
  auto outputs = GetNodeArgsOrtFormat(definitions_.output_defs);
  auto input_arg_counts = builder.CreateVector(definitions_.input_arg_count);
  auto implicit_inputs = GetNodeArgsOrtFormat(definitions_.implicit_input_defs);

  // Node attributes
  std::vector<flatbuffers::Offset<fbs::Attribute>> attributes_vec;
  attributes_vec.reserve(attributes_.size());
  for (const auto& entry : attributes_) {
    const auto& attr_name = entry.first;
    const auto& attr_proto = entry.second;
    flatbuffers::Offset<fbs::Attribute> fbs_attr;
    Graph* subgraph = nullptr;
    if (attr_proto.has_g()) {
      const auto it = attr_to_subgraph_map_.find(attr_name);
      ORT_RETURN_IF_NOT(it != attr_to_subgraph_map_.cend(),
                        "Node [", name_, "] op_type [", op_type_, "] ", "does not have the graph for key ", attr_name);
      subgraph = it->second;
    }
    ORT_RETURN_IF_ERROR(
        fbs::utils::SaveAttributeOrtFormat(builder, attr_proto, fbs_attr, ModelPath(), subgraph));
    attributes_vec.push_back(fbs_attr);
  }
  auto attributes = builder.CreateVector(attributes_vec);

  fbs::NodeBuilder nb(builder);
  nb.add_name(name);
  nb.add_doc_string(doc_string);
  nb.add_domain(domain);
  nb.add_since_version(since_version_);
  nb.add_index(gsl::narrow<uint32_t>(index_));
  nb.add_op_type(op_type);
  nb.add_type(static_cast<fbs::NodeType>(node_type_));
  nb.add_execution_provider_type(ep);
  nb.add_inputs(inputs);
  nb.add_outputs(outputs);
  nb.add_attributes(attributes);
  nb.add_input_arg_counts(input_arg_counts);
  nb.add_implicit_inputs(implicit_inputs);
  fbs_node = nb.Finish();
  return Status::OK();
}

flatbuffers::Offset<fbs::NodeEdge> Node::SaveEdgesToOrtFormat(flatbuffers::FlatBufferBuilder& builder) const {
  auto get_edges = [](const EdgeSet& edge_set) {
    std::vector<fbs::EdgeEnd> edges;
    edges.reserve(edge_set.size());
    for (const auto& edge : edge_set)
      edges.push_back(fbs::EdgeEnd(gsl::narrow<uint32_t>(edge.GetNode().Index()),
                                   edge.GetSrcArgIndex(), edge.GetDstArgIndex()));

    return edges;
  };

  const auto input_edges = get_edges(relationships_.input_edges);
  const auto output_edges = get_edges(relationships_.output_edges);
  return fbs::CreateNodeEdgeDirect(builder, gsl::narrow<uint32_t>(index_), &input_edges, &output_edges);
}

#endif  // !defined(ORT_MINIMAL_BUILD)

Status Node::LoadFromOrtFormat(const onnxruntime::fbs::Node& fbs_node, Graph& graph,
                               bool can_use_flatbuffer_for_initializers,
                               const logging::Logger& logger, std::unique_ptr<Node>& node) {
  node = std::make_unique<Node>(fbs_node.index(), graph);
  return node->LoadFromOrtFormat(fbs_node, can_use_flatbuffer_for_initializers, logger);
}

Status Node::LoadFromOrtFormat(const onnxruntime::fbs::Node& fbs_node,
                               bool can_use_flatbuffer_for_initializers,
                               const logging::Logger& logger) {
  auto LoadNodeArgsFromOrtFormat =
      [&](const flatbuffers::Vector<flatbuffers::Offset<flatbuffers::String>>* fbs_node_arg_names,
          std::vector<NodeArg*>& node_args,
          bool check_parent_graph = false) -> Status {
    ORT_RETURN_IF(nullptr == fbs_node_arg_names, "fbs_node_arg_names cannot be null");
    node_args.reserve(fbs_node_arg_names->size());
    for (const auto* node_arg_name : *fbs_node_arg_names) {
      ORT_RETURN_IF(nullptr == node_arg_name, "node_arg_name cannot be null");
      auto* node_arg = check_parent_graph ? graph_->GetNodeArgIncludingParentGraphs(node_arg_name->str())
                                          : graph_->GetNodeArg(node_arg_name->str());
      ORT_RETURN_IF(nullptr == node_arg, "LoadNodeArgsFromOrtFormat: Node [", name_, "] op_type [", op_type_,
                    "], could not find NodeArg ", node_arg_name->str());
      node_args.push_back(node_arg);
    }
    return Status::OK();
  };

  // index_ was set in the ctor of this Node instance
  fbs::utils::LoadStringFromOrtFormat(name_, fbs_node.name());
  fbs::utils::LoadStringFromOrtFormat(description_, fbs_node.doc_string());
  fbs::utils::LoadStringFromOrtFormat(domain_, fbs_node.domain());
  since_version_ = fbs_node.since_version();
  fbs::utils::LoadStringFromOrtFormat(op_type_, fbs_node.op_type());
  node_type_ = static_cast<Node::Type>(fbs_node.type());
  // we skip populating the saved EP here
  // the node will either be assigned to another EP by the ORT format model-specific graph partitioning or fall back to
  // the EP encoded in its kernel def hash
  // fbs::utils::LoadStringFromOrtFormat(execution_provider_type_, fbs_node.execution_provider_type());
  ORT_RETURN_IF_ERROR(LoadNodeArgsFromOrtFormat(fbs_node.inputs(), definitions_.input_defs));

  // attributes
  auto fbs_attributes = fbs_node.attributes();
  if (fbs_attributes) {
    for (const auto* fbs_attr : *fbs_attributes) {
      ORT_RETURN_IF(nullptr == fbs_attr, "fbs_attr cannot be null");
      AttributeProto attr_proto;
      std::unique_ptr<Graph> subgraph;
      ORT_RETURN_IF_ERROR(
          fbs::utils::LoadAttributeOrtFormat(*fbs_attr, attr_proto, subgraph, *graph_, *this,
                                             can_use_flatbuffer_for_initializers, logger));

      // If we have a sub graph in this attributes, it will be loaded into subgraph ptr
      // while the attribute proto contains the sub graph will have the empty g() field
      if (attr_proto.type() == AttributeProto_AttributeType_GRAPH) {
        ORT_RETURN_IF_NOT(subgraph, "Serialization error. Graph attribute was serialized without Graph instance");
        attr_to_subgraph_map_.emplace(attr_proto.name(), gsl::not_null<Graph*>(subgraph.get()));
        subgraphs_.push_back(std::move(subgraph));
      }

      AddAttributeProto(std::move(attr_proto));
    }
  }

  ORT_RETURN_IF_ERROR(LoadNodeArgsFromOrtFormat(fbs_node.implicit_inputs(), definitions_.implicit_input_defs,
                                                /* check parent graphs */ true));

  {  // input_arg_counts
    auto fbs_input_arg_counts = fbs_node.input_arg_counts();
    ORT_RETURN_IF(nullptr == fbs_input_arg_counts, "Node::LoadFromOrtFormat, input_arg_counts is missing");
    auto& input_arg_count = definitions_.input_arg_count;
    input_arg_count.reserve(fbs_input_arg_counts->size());
    input_arg_count.insert(input_arg_count.begin(), fbs_input_arg_counts->cbegin(), fbs_input_arg_counts->cend());
  }

  ORT_RETURN_IF_ERROR(LoadNodeArgsFromOrtFormat(fbs_node.outputs(), definitions_.output_defs));

  return Status::OK();
}

Status Node::LoadEdgesFromOrtFormat(const onnxruntime::fbs::NodeEdge& fbs_node_edges,
                                    const Graph& graph) {
  ORT_RETURN_IF(fbs_node_edges.node_index() != index_,
                "input index: ", fbs_node_edges.node_index(), " is not the same as this node's index:", index_);

  auto add_edges = [&graph](const flatbuffers::Vector<const onnxruntime::fbs::EdgeEnd*>* fbs_edges,
                            EdgeSet& edge_set, const std::string& dst_name) -> Status {
    if (fbs_edges) {
      for (const auto* fbs_edge : *fbs_edges) {
        ORT_RETURN_IF(nullptr == fbs_edge, "Node::LoadEdgesFromOrtFormat, edge is missing for ", dst_name);
        edge_set.emplace(*graph.GetNode(fbs_edge->node_index()), fbs_edge->src_arg_index(), fbs_edge->dst_arg_index());
      }
    }
    return Status::OK();
  };

  ORT_RETURN_IF_ERROR(add_edges(fbs_node_edges.input_edges(), relationships_.input_edges, "input edges"));
  ORT_RETURN_IF_ERROR(add_edges(fbs_node_edges.output_edges(), relationships_.output_edges, "output edges"));

  return Status::OK();
}

#if !defined(ORT_MINIMAL_BUILD) || defined(ORT_EXTENDED_MINIMAL_BUILD)
void Node::Init(const std::string& name,
                const std::string& op_type,
                const std::string& description,
                const std::vector<NodeArg*>& input_args,
                const std::vector<NodeArg*>& output_args,
                const NodeAttributes* attributes,
                const std::string& domain) {
  name_ = name;
  op_type_ = op_type;
  description_ = description;
  definitions_.input_defs = input_args;
  definitions_.output_defs = output_args;
  domain_ = domain;
  priority_ = 0;
  if (kOnnxDomainAlias == domain_) {
    domain_ = kOnnxDomain;
  }

  // Set each arg count as 1 by default.
  // It could be adjusted when resolving the node with its operator
  // information.
  definitions_.input_arg_count.assign(input_args.size(), 1);

  if (attributes) {
    attributes_ = *attributes;

    for (auto& name_to_attr : attributes_) {
      if (utils::HasGraph(name_to_attr.second)) {
#if !defined(ORT_MINIMAL_BUILD)
        CreateSubgraph(name_to_attr.first);
#else
        ORT_THROW("Creating node with a subgraph via AddNode is not supported in this build.");
#endif
      }
    }
  }
}

Node::Definitions& Node::MutableDefinitions() noexcept {
  // someone fetching these is going to change something
  graph_->SetGraphResolveNeeded();
  graph_->SetGraphProtoSyncNeeded();
  return definitions_;
}

Node::Relationships& Node::MutableRelationships() noexcept {
  // someone fetching these is going to change something
  graph_->SetGraphResolveNeeded();
  graph_->SetGraphProtoSyncNeeded();
  return relationships_;
}
#endif  // !defined(ORT_MINIMAL_BUILD) || defined(ORT_EXTENDED_MINIMAL_BUILD)

#if !defined(ORT_MINIMAL_BUILD)
void Node::CreateSubgraph(const std::string& attr_name) {
  auto attr = attributes_.find(attr_name);

  if (attr != attributes_.cend() && utils::HasGraph(attr->second)) {
    GraphProto& mutable_graph = *attr->second.mutable_g();
    std::unique_ptr<Graph> subgraph = std::make_unique<Graph>(*graph_, *this, mutable_graph);
    attr_to_subgraph_map_.insert({std::string(attr_name), gsl::not_null<Graph*>{subgraph.get()}});
    subgraphs_.emplace_back(std::move(subgraph));
  }
}

#endif  // !defined(ORT_MINIMAL_BUILD)

void Node::AddAttributeProto(AttributeProto value) {
  utils::SetNodeAttribute(std::move(value), attributes_);
  if (graph_) {
    graph_->SetGraphResolveNeeded();
    graph_->SetGraphProtoSyncNeeded();
  }
}

#define ADD_ATTR_SINGLE_IMPL(Type)                                                   \
  void Node::AddAttribute(std::string attr_name, Type value) {                       \
    AttributeProto a = utils::MakeAttribute(std::move(attr_name), std::move(value)); \
    AddAttributeProto(std::move(a));                                                 \
  }

#define ADD_ATTR_LIST_IMPL(Type)                                                 \
  void Node::AddAttribute(std::string attr_name, gsl::span<const Type> values) { \
    AttributeProto a = utils::MakeAttribute(std::move(attr_name), values);       \
    AddAttributeProto(std::move(a));                                             \
  }

#define ADD_ATTR_IMPLS(Type) \
  ADD_ATTR_SINGLE_IMPL(Type) \
  ADD_ATTR_LIST_IMPL(Type)

ADD_ATTR_IMPLS(int64_t)
ADD_ATTR_IMPLS(float)
ADD_ATTR_IMPLS(std::string)
ADD_ATTR_IMPLS(TensorProto)
#if !defined(DISABLE_SPARSE_TENSORS)
ADD_ATTR_IMPLS(SparseTensorProto)
#endif
ADD_ATTR_IMPLS(TypeProto)

#undef ADD_ATTR_SINGLE_IMPL
#undef ADD_ATTR_LIST_IMPL
#undef ADD_ATTR_IMPLS

void Node::AddAttribute(std::string attr_name, GraphProto value) {
  // Do not move attr_name as it is needed below
  AttributeProto a = utils::MakeAttribute(attr_name, std::move(value));
  AddAttributeProto(std::move(a));

#if !defined(ORT_MINIMAL_BUILD)
  // subgraph is created via deserialization and not here in a minimal build
  CreateSubgraph(attr_name);
#endif
};

#if !defined(ORT_MINIMAL_BUILD) || defined(ORT_EXTENDED_MINIMAL_BUILD)
bool Node::ClearAttribute(const std::string& attr_name) {
  graph_->SetGraphResolveNeeded();
  graph_->SetGraphProtoSyncNeeded();
  return attributes_.erase(attr_name) > 0;
}
#endif  // !defined(ORT_MINIMAL_BUILD) || defined(ORT_EXTENDED_MINIMAL_BUILD)

#if !defined(ORT_MINIMAL_BUILD)
Status Node::UpdateInputArgCount() {
  // The node refers to a primitive operator.
  // Infer and verify node input arg type information.
  int total_arg_count = std::accumulate(definitions_.input_arg_count.cbegin(),
                                        definitions_.input_arg_count.cend(), 0);

  if (total_arg_count < 0 || static_cast<size_t>(total_arg_count) != definitions_.input_defs.size()) {
    return ORT_MAKE_STATUS(ONNXRUNTIME, FAIL,
                           "This is an invalid model. "
                           "The sum of input arg count is not equal to size of input defs in node (",
                           name_, ")");
  }

  // op_ is always valid when this is called
  const ONNX_NAMESPACE::OpSchema& op = *Op();

  // Verify size of node arg count is same as input number in
  // operator definition.
  if (op.inputs().size() != definitions_.input_arg_count.size()) {
    // Adjust input arg count array with op definition
    // The adjustment will work as below,
    // In total, there're <total_arg_count> inputs, which
    // will be split as <1, 1, 1, 1, ... 1, x> or
    // <1, 1, 1, 1, ...1, 0, 0, ...0>. The final input
    // arg count array's element number will be the same
    // as op definition, and the sum of all elements will
    // be equal to <total_arg_count>.
    auto& input_arg_count = definitions_.input_arg_count;
    input_arg_count.clear();
    size_t m = 0;
    auto arg_count_left = total_arg_count;

    if (!op.inputs().empty()) {
      for (; m < op.inputs().size() - 1; ++m) {
        if (arg_count_left > 0) {
          input_arg_count.push_back(1);
          arg_count_left--;
        } else {
          input_arg_count.push_back(0);
        }
      }
    }

    // Set the arg count for the last input formal parameter.
    // NOTE: in the case that there's no .input(...) defined
    // in op schema, all input args will be fed as one input
    // of the operator.
    input_arg_count.push_back(arg_count_left);

    graph_->SetGraphResolveNeeded();
    graph_->SetGraphProtoSyncNeeded();
  }

  return Status::OK();
}

Graph* Node::GetMutableGraphAttribute(const std::string& attr_name) {
  Graph* subgraph = nullptr;

  const auto& entry = attr_to_subgraph_map_.find(attr_name);
  if (entry != attr_to_subgraph_map_.cend()) {
    subgraph = entry->second;
  }

  return subgraph;
}

const Graph* Node::GetGraphAttribute(const std::string& attr_name) const {
  return const_cast<Node*>(this)->GetMutableGraphAttribute(attr_name);
}

void Node::ReplaceDefs(const std::map<const onnxruntime::NodeArg*, onnxruntime::NodeArg*>& replacements) {
  std::vector<std::vector<NodeArg*>*> all_defs = {&definitions_.input_defs, &definitions_.output_defs};

  for (auto pair : replacements)
    for (auto* defs : all_defs)
      for (auto& def : *defs)
        if (def == pair.first)
          def = pair.second;
}

#endif  // !defined(ORT_MINIMAL_BUILD)

std::vector<gsl::not_null<const Graph*>> Node::GetSubgraphs() const {
  std::vector<gsl::not_null<const Graph*>> subgraphs;
  subgraphs.reserve(attr_to_subgraph_map_.size());
  using value_type = std::unordered_map<std::string, gsl::not_null<Graph*>>::value_type;
  std::transform(attr_to_subgraph_map_.cbegin(), attr_to_subgraph_map_.cend(), std::back_inserter(subgraphs),
                 [](const value_type& entry) { return entry.second; });

  return subgraphs;
}

std::unordered_map<std::string, gsl::not_null<const Graph*>> Node::GetAttributeNameToSubgraphMap() const {
  std::unordered_map<std::string, gsl::not_null<const Graph*>> attr_to_subgraphs;
  for (auto& entry : attr_to_subgraph_map_) {
    attr_to_subgraphs.insert({entry.first, entry.second});
  }
  return attr_to_subgraphs;
}

void Node::ForEachDef(std::function<void(const onnxruntime::NodeArg&, bool is_input)> func,
                      bool include_missing_optional_defs) const {
  for (const auto* arg : InputDefs()) {
    if (include_missing_optional_defs || arg->Exists())
      func(*arg, true);
  }

  for (const auto* arg : ImplicitInputDefs()) {
    if (include_missing_optional_defs || arg->Exists())
      func(*arg, true);
  }

  for (const auto* arg : OutputDefs()) {
    if (include_missing_optional_defs || arg->Exists())
      func(*arg, false);
  }
};

// Constructor: Given a <GraphProto> loaded from model file, construct
// a <Graph> object and Resolve() it.
// Status Graph::LoadGraph(const GraphProto& graph_proto,
//                        const std::unordered_map<std::string, int>& domain_to_version,
//                        Version ir_version,
//                        std::unique_ptr<Graph>& new_graph) {
//  // create instance. need to call private ctor so can't use make_unique
//  GSL_SUPPRESS(r .11)
//  new_graph.reset(new Graph(nullptr, &graph_proto, domain_to_version, ir_version));
//
//  // as we just loaded from file we want to fully initialize/Resolve, but not let that change
//  // the proto sync flag
//  ResolveOptions options;
//  options.no_proto_sync_required = true;
//  auto status = new_graph->Resolve(options);
//  return status;
//}
using google::protobuf::RepeatedPtrField;

#if !defined(ORT_MINIMAL_BUILD)

Graph::Graph(const Model& owning_model,
             GraphProto* graph_proto,
             const std::unordered_map<std::string, int>& domain_to_version,
             Version ir_version,
             IOnnxRuntimeOpSchemaCollectionPtr schema_registry,
             const logging::Logger& logger,
             bool strict_shape_type_inference)
    : Graph(owning_model, graph_proto, domain_to_version, ir_version, schema_registry, nullptr, nullptr, logger, strict_shape_type_inference) {}

Graph::Graph(const Model& owning_model,
             GraphProto* graph_proto, const std::unordered_map<std::string, int>& domain_to_version, Version ir_version,
             IOnnxRuntimeOpSchemaCollectionPtr schema_registry, Graph* parent_graph, const Node* parent_node,
             const logging::Logger& logger,
             bool strict_shape_type_inference)
    : owning_model_(owning_model),
      graph_proto_(graph_proto),
#if !defined(ORT_MINIMAL_BUILD) || defined(ORT_EXTENDED_MINIMAL_BUILD)
      runtime_optimizations_ptr_(std::make_unique<RuntimeOptimizationRecordContainer>()),
      runtime_optimizations_(*runtime_optimizations_ptr_),
#endif
      schema_registry_(schema_registry),
      graph_resolve_needed_(true),
      domain_to_version_(domain_to_version),
      ir_version_(ir_version),
      parent_graph_(parent_graph),
      parent_node_(parent_node),
      logger_(logger),
      strict_shape_type_inference_(strict_shape_type_inference),
      is_loaded_from_model_file_(GraphLoadedFromModelFile(graph_proto_)) {
  ORT_ENFORCE(graph_proto != nullptr, "graph_proto cannot be null");
  ArgNameToTypeMap name_to_type_map;
  const auto& model_path = ModelPath();

  // Process 'Constant' nodes
  // Put the 'TensorProto' stored in the 'Constant' nodes attribute into the graphs initializer list
  for (auto& node : graph_proto_->node()) {
    if (node.op_type() != kConstant) {
      continue;
    }

    const gsl::not_null<TensorProto*> tensor{graph_proto_->add_initializer()};
    auto status = utils::ConstantNodeProtoToTensorProto(node, model_path, *tensor);
    ORT_ENFORCE(status.IsOK(), status.ToString());
    // Ensure initializers are also graph inputs.
    if (ir_version_ < 4) {
      TypeProto t{TypeProtoFromTensorProto(*tensor)};
      const NodeArg& node_arg = GetOrCreateNodeArg(tensor->name(), &t);
      *(graph_proto_->add_input()) = node_arg.ToProto();
    }
#if !defined(DISABLE_SPARSE_TENSORS)
    if (node.attribute(0).type() == AttributeProto_AttributeType_SPARSE_TENSOR) {
      auto p = sparse_tensor_names_.emplace(tensor->name());
      ORT_ENFORCE(p.second, "Duplicate constant node sparse initializer name: '", tensor->name(), "' Model is invalid.");
    }
#endif
  }

  // Remove constant nodes as they're replaced with initializers above.
  const gsl::not_null<RepeatedPtrField<NodeProto>*> graph_mutable_nodes{graph_proto_->mutable_node()};
  graph_mutable_nodes->erase(
      std::remove_if(graph_mutable_nodes->begin(), graph_mutable_nodes->end(),
                     [](NodeProto& p) {
                       return (p.op_type() == kConstant);
                     }),
      graph_mutable_nodes->end());

#if !defined(DISABLE_SPARSE_TENSORS)
  // For now we convert sparse_intializer to dense tensors
  // since there are currently no supported ops that consume sparse
  // initializers directly. We remove them from graph_proto. We will reconstitute them
  // when saving to ORT format to save space on disk.
  if (graph_proto_->sparse_initializer_size() > 0) {
    for (const auto& sparse_tensor : graph_proto_->sparse_initializer()) {
      ORT_ENFORCE(utils::HasName(sparse_tensor), "Sparse initializer must have a name. This model is invalid");
      const gsl::not_null<TensorProto*> tensor{graph_proto_->add_initializer()};
      auto status = utils::SparseTensorProtoToDenseTensorProto(sparse_tensor, model_path, *tensor);
      ORT_ENFORCE(status.IsOK(), status.ToString());
      auto p = sparse_tensor_names_.emplace(tensor->name());
      ORT_ENFORCE(p.second, "Duplicate sparse_tensor_initializer: '", tensor->name(), "' Model is invalid.");
    }

    // Remove sparse_initializers from protobuf to save memory as they are converted to dense now
    graph_proto_->mutable_sparse_initializer()->Clear();
    const int sparse_num_cleared = graph_proto_->sparse_initializer().ClearedCount();
    for (int i = 0; i < sparse_num_cleared; ++i) {
      delete graph_proto_->mutable_sparse_initializer()->ReleaseCleared();
    }
  }
#endif

  // Collect all node arg name, type, shape information in the graph.
  // type/shape information will be assigned to each node arg when going
  // thru all nodes later.

  // process graph inputs first as we want the type/shape from them to be preferred if a graph input
  // has a matching initializer
  for (auto& graph_input : graph_proto_->input()) {
    if (utils::HasName(graph_input)) {
      if (utils::HasType(graph_input)) {
        name_to_type_map[graph_input.name()] = graph_input.type();
        GetOrCreateNodeArg(graph_input.name(), &graph_input.type());
      } else {
        // subgraph inputs can have type inferred later. need to create a NodeArg in case this input is only used in
        // a nested subgraph (a NodeArg won't be added by AddNode for the nodes in this subgraph)
        if (IsSubgraph()) {
          GetOrCreateNodeArg(graph_input.name(), nullptr);
        }
      }
    }
  }

  // Copy initial tensors to a map.
  for (auto& tensor : graph_proto_->initializer()) {
    auto p = name_to_initial_tensor_.emplace(tensor.name(), &tensor);
    if (!p.second) {
      LOGS(logger_, WARNING) << "Duplicate initializer (dense, sparse or ConstantNode): '" << tensor.name()
                             << "' the model will use the latest encountered initializer"
                             << ". Please, fix your model.";
      p.first->second = &tensor;
    }

    NodeArg* matching_graph_input = GetNodeArg(tensor.name());
    TypeProto t{TypeProtoFromTensorProto(tensor)};

    if (!utils::HasElemType(t.tensor_type())) {
      ORT_THROW("This is an invalid model. Tensor does not have type information.");
    }

    if (ir_version_ < 4) {
      // initializers can have matching graph inputs but are treated as constant,
      // so we prefer the shape from the initializer
      name_to_type_map[tensor.name()] = t;
      if (matching_graph_input != nullptr) {
        ORT_THROW_IF_ERROR(matching_graph_input->UpdateTypeAndShape(t, true, false, logger));
      }
    } else {
      // v4 and later allows a constant initializer with no matching graph input. create a NodeArg for these.
      // otherwise we prefer the shape from the graph input so leave matching_graph_input as is.
      if (matching_graph_input == nullptr) {
        name_to_type_map[tensor.name()] = t;
        ORT_IGNORE_RETURN_VALUE(GetOrCreateNodeArg(tensor.name(), &t));
      } else {
        LOGS(logger_, WARNING) << "Initializer " << tensor.name()
                               << " appears in graph inputs and will not be treated as constant value/weight. "
                               << "This may prevent some of the graph optimizations, like const folding. "
                               << "Move it out of graph inputs if there is no need to override it, "
                               << "by either re-generating the model with latest exporter/converter "
                               << "or with the tool onnxruntime/tools/python/remove_initializer_from_input.py.";
      }
    }
  }

  for (auto& graph_output : graph_proto_->output()) {
    if (utils::HasName(graph_output) && utils::HasType(graph_output)) {
      auto& name = graph_output.name();
      name_to_type_map[name] = graph_output.type();
      // always create NodeArg for graph output, in case it's from initializer
      GetOrCreateNodeArg(name, &graph_output.type());
    }
  }

  for (auto& node_arg : graph_proto_->value_info()) {
    if (utils::HasName(node_arg) && utils::HasType(node_arg)) {
      name_to_type_map[node_arg.name()] = node_arg.type();
    }
  }

  for (const auto& node_proto : graph_proto_->node()) {
    AddNode(node_proto, name_to_type_map);
  }

  if (is_loaded_from_model_file_) {
    InitializeStateFromModelFileGraphProto();
  }
}

Graph::Graph(Graph& parent_graph, const Node& parent_node, ONNX_NAMESPACE::GraphProto& subgraph_proto)
    : Graph(parent_graph.owning_model_,
            &subgraph_proto,
            parent_graph.DomainToVersionMap(), parent_graph.IrVersion(), parent_graph.schema_registry_,
            &parent_graph,
            &parent_node,
            parent_graph.logger_,
            parent_graph.strict_shape_type_inference_) {
}

Graph::Graph(const Model& owning_model,
             IOnnxRuntimeOpSchemaCollectionPtr schema_registry,
             ONNX_NAMESPACE::GraphProto& subgraph_proto,
             const std::unordered_map<std::string, int>& domain_version_map,
             const logging::Logger& logger,
             bool strict_shape_type_inference)
    : Graph(owning_model,
            &subgraph_proto,
            domain_version_map,
            owning_model.IrVersion(),
            schema_registry,
            nullptr,
            nullptr,
            logger,
            strict_shape_type_inference) {
}

void Graph::InitializeStateFromModelFileGraphProto() {
  ORT_ENFORCE(
      graph_inputs_excluding_initializers_.empty() && graph_inputs_including_initializers_.empty() &&
          value_info_.empty() && graph_outputs_.empty(),
      "Graph state to be loaded into must be empty.");

  // Name to NodeArg mapping of all graph initializers.
  std::unordered_map<std::string, const NodeArg*> graph_initializers;

  // Name to NodeArg mapping of all graph inputs.
  std::unordered_map<std::string, const NodeArg*> graph_inputs;

  // Name to NodeArg mapping of all graph node outputs.
  std::unordered_map<std::string, const NodeArg*> nodes_outputs;

  for (auto& initializer : graph_proto_->initializer()) {
    auto& initializer_name = initializer.name();
    auto initializer_arg = GetNodeArg(initializer_name);
    graph_initializers.insert({initializer_name, initializer_arg});
  }

  // Set graph inputs.
  // <graph_inputs_including_initializers_> contains inputs exactly specified in proto.
  // <graph_inputs_excluding_initializers_> contains inputs without default value (specified as initializer).
  for (auto& graph_input : graph_proto_->input()) {
    auto& name = graph_input.name();
    const auto* node_arg = GetNodeArg(name);
    ORT_ENFORCE(node_arg, "Graph ctor should have created NodeArg for initializer. Missing:", name);
    graph_inputs.insert({name, node_arg});
    graph_inputs_including_initializers_.push_back(node_arg);
    if (graph_initializers.end() == graph_initializers.find(name)) {
      graph_inputs_excluding_initializers_.push_back(node_arg);
    }
  }

  for (const auto& node : Nodes()) {
    for (const auto* output_def : node.OutputDefs()) {
      nodes_outputs.insert({output_def->Name(), output_def});
    }
  }

  // Set graph outputs.
  // Graph outputs specified in the model must be nodes' outputs, initializers or graph inputs.
  for (auto& graph_output : graph_proto_->output()) {
    auto& graph_output_name = graph_output.name();
    auto iter = nodes_outputs.find(graph_output_name);
    if (nodes_outputs.end() == iter) {
      // Graph output is not found as any node's output.
      auto iter2 = graph_initializers.find(graph_output_name);
      if (graph_initializers.end() == iter2) {
        // Graph output is not found as any initializer.
        auto iter3 = graph_inputs.find(graph_output_name);
        if (graph_inputs.end() == iter3) {
          if (parent_graph_ == nullptr ||
              parent_graph_->GetNodeArgIncludingParentGraphs(graph_output_name) == nullptr) {
            // Graph output is not found as any graph input.
            ORT_THROW("This is an invalid model. Graph output (", graph_output_name, ") does not exist in the graph.");
          } else {
            // Special case of a subgraph directly returning an outer scope value. This is not explicitly allowed
            // by the ONNX spec, and supporting it would potentially be complicated.
            ORT_THROW("This is an invalid model. Subgraph output (", graph_output_name,
                      ") is an outer scope value being returned directly. Please update the model to add an "
                      "Identity node between the outer scope value and the subgraph output.");
          }
        }
        graph_outputs_.push_back(iter3->second);
        continue;
      }
      graph_outputs_.push_back(iter2->second);
      continue;
    }
    graph_outputs_.push_back(iter->second);
  }

  // Set graph value_info_.
  for (const auto& graph_value_info : graph_proto_->value_info()) {
    const auto& name = graph_value_info.name();
    const auto* node_arg = GetNodeArg(name);
    if (node_arg != nullptr) {
      value_info_.insert(node_arg);
    }
  }

  ComputeOverridableInitializers();
}

Status Graph::VerifyNoDuplicateName() {
  auto& inputs_and_initializers = resolve_context_.inputs_and_initializers;
  auto& output_args = resolve_context_.output_args;
  auto& node_name_to_index = resolve_context_.node_name_to_index;

  output_args.clear();
  node_name_to_index.clear();
  // inputs_and_initializers: this is passed in as a parameter, since functions don't have initializers
  // but graphs have them.

  for (auto& node : Nodes()) {
    // Verify node name should be unique.
    auto& node_name = node.Name();

    if (!node_name.empty() && node_name_to_index.end() != node_name_to_index.find(node_name)) {
      // The node has name and its name was used by another node.
      Status status(ONNXRUNTIME, onnxruntime::common::StatusCode::FAIL,
                    "This is an invalid model. Error: two nodes with same node name (" + node_name + ").");
      return status;
    }

    node_name_to_index[node_name] = node.Index();

    // Verify node outputs' name should be unique.
    int output_index = -1;
    for (const auto* output_def : node.OutputDefs()) {
      ++output_index;
      if (output_def->Exists()) {
        auto& output_arg_name = output_def->Name();
        if (inputs_and_initializers.count(output_arg_name)) {
          Status status(ONNXRUNTIME, onnxruntime::common::StatusCode::FAIL,
                        "This is an invalid model. Error: Duplicate definition of name (" + output_arg_name + ").");
          return status;
        }
        auto result = output_args.insert({output_arg_name, {&node, output_index}});
        if (!result.second) {
          // Two outputs with same name, so that insertion fails.
          Status status(ONNXRUNTIME, onnxruntime::common::StatusCode::FAIL,
                        "This is an invalid model. Error: Duplicate definition of name (" + output_arg_name + ").");
          return status;
        }
      }
    }
  }
  return Status::OK();
}

#endif  // !defined(ORT_MINIMAL_BUILD)

#if !defined(ORT_MINIMAL_BUILD) || defined(ORT_EXTENDED_MINIMAL_BUILD)
void Graph::AddEdge(NodeIndex src_node_index, NodeIndex dst_node_index, int src_arg_slot, int dst_arg_slot) {
  if (nodes_.size() <= src_node_index || src_arg_slot < 0 || nodes_.size() <= dst_node_index || dst_arg_slot < 0 ||
      nullptr == nodes_[src_node_index] || nullptr == nodes_[dst_node_index]) {
    // Invalid node indexes specified.
    ORT_THROW("Invalid node indexes specified when adding edge.");
  }

  NodeArg* src_arg = nullptr;
  NodeArg* dst_arg = nullptr;
  if (nodes_[src_node_index]->MutableDefinitions().output_defs.size() > static_cast<size_t>(src_arg_slot)) {
    src_arg = nodes_[src_node_index]->MutableDefinitions().output_defs[src_arg_slot];
  }

  if (nullptr == src_arg) {
    ORT_THROW("Invalid source node arg slot specified when adding edge.");
  }

  auto& dst_node_defs = nodes_[dst_node_index]->MutableDefinitions();
  NodeArg** dst_arg_pointer = nullptr;
  if (dst_node_defs.input_defs.size() > static_cast<size_t>(dst_arg_slot)) {
    dst_arg_pointer = &dst_node_defs.input_defs[dst_arg_slot];
    dst_arg = *dst_arg_pointer;
  } else {
    auto num_of_explicit_inputs = dst_node_defs.input_defs.size();
    if (num_of_explicit_inputs + dst_node_defs.implicit_input_defs.size() > static_cast<size_t>(dst_arg_slot)) {
      dst_arg_pointer = &dst_node_defs.implicit_input_defs[dst_arg_slot - num_of_explicit_inputs];
      dst_arg = *dst_arg_pointer;
    }
  }
  if (nullptr == dst_arg) {
    ORT_THROW("Invalid destination node arg slot specified when adding edge.");
  }

  if (src_arg != dst_arg) {
    if (src_arg->Type() != dst_arg->Type()) {
      // The output type of source node arg does not match the input type of destination node arg.
      ORT_THROW("Argument type mismatch when adding edge.");
    }
    *dst_arg_pointer = src_arg;
  }

  nodes_[src_node_index]->MutableRelationships().output_edges.insert(Node::EdgeEnd(*nodes_[dst_node_index], src_arg_slot, dst_arg_slot));
  nodes_[dst_node_index]->MutableRelationships().input_edges.insert(Node::EdgeEnd(*nodes_[src_node_index], src_arg_slot, dst_arg_slot));
}

void Graph::RemoveEdge(NodeIndex src_node_index, NodeIndex dst_node_index, int src_arg_slot, int dst_arg_slot) {
  if (nodes_.size() <= src_node_index || src_arg_slot < 0 || nodes_.size() <= dst_node_index || dst_arg_slot < 0 ||
      nullptr == nodes_[src_node_index] || nullptr == nodes_[dst_node_index]) {
    // Invalid node indexes specified.
    ORT_THROW("Invalid node indexes specified when removing edge.");
  }

  const NodeArg* src_arg = nullptr;
  const NodeArg* dst_arg = nullptr;
  if (nodes_[src_node_index]->GetDefinitions().output_defs.size() > static_cast<size_t>(src_arg_slot)) {
    src_arg = nodes_[src_node_index]->GetDefinitions().output_defs[src_arg_slot];
  }

  if (nullptr == src_arg) {
    ORT_THROW("Invalid source node arg slot specified when removing edge.");
  }

  auto& dst_node_defs = nodes_[dst_node_index]->GetDefinitions();
  if (dst_node_defs.input_defs.size() > static_cast<size_t>(dst_arg_slot)) {
    dst_arg = dst_node_defs.input_defs[dst_arg_slot];
  } else {
    auto num_of_explicit_inputs = dst_node_defs.input_defs.size();
    if (num_of_explicit_inputs + dst_node_defs.implicit_input_defs.size() > static_cast<size_t>(dst_arg_slot)) {
      dst_arg = dst_node_defs.implicit_input_defs[dst_arg_slot - num_of_explicit_inputs];
    }
  }
  if (nullptr == dst_arg) {
    ORT_THROW("Invalid destination node arg slot specified when removing edge.");
  }

  if (src_arg != dst_arg) {
    // The edge ends specified by source and destination arg slot are not referring to same node arg.
    // It means there was no edge between these two slots before.
    ORT_THROW("Argument mismatch when removing edge.");
  }

  nodes_[dst_node_index]->MutableRelationships().input_edges.erase(Node::EdgeEnd(*nodes_[src_node_index], src_arg_slot, dst_arg_slot));
  nodes_[src_node_index]->MutableRelationships().output_edges.erase(Node::EdgeEnd(*nodes_[dst_node_index], src_arg_slot, dst_arg_slot));
}
#endif  // !defined(ORT_MINIMAL_BUILD) || defined(ORT_EXTENDED_MINIMAL_BUILD)

#if !defined(ORT_MINIMAL_BUILD)
GSL_SUPPRESS(es .84)  // ignoring return value from unordered_map::insert causes noisy complaint
Status Graph::BuildConnections(std::unordered_set<std::string>& outer_scope_node_args_consumed) {
  // recurse into subgraphs first so we can update any nodes in this graph that are used by those subgraphs
  if (!resolve_context_.nodes_with_subgraphs.empty()) {
    for (auto* node : resolve_context_.nodes_with_subgraphs) {
      for (auto& subgraph : node->MutableSubgraphs()) {
        std::unordered_set<std::string> node_args_consumed;
        ORT_RETURN_IF_ERROR(subgraph->BuildConnections(node_args_consumed));

        for (auto& node_arg_name : node_args_consumed) {
          auto node_arg = GetNodeArg(node_arg_name);

          if (node_arg == nullptr) {
            // it's a node arg from outside this graph's scope, so add that to the list we return
            // so that we can add the dependency at the next level up. this happens if you have multiple
            // levels of subgraphs between the graph with the original NodeArg and the subgraph with implicit usage.
            ORT_IGNORE_RETURN_VALUE(outer_scope_node_args_consumed.insert(node_arg_name));

            if (!parent_graph_) {
              return ORT_MAKE_STATUS(
                  ONNXRUNTIME, INVALID_GRAPH,
                  "This is an invalid model. At top level graph without matching NodeArg that subgraph consumes. Name=",
                  node_arg_name,
                  " Graph may not conform to the ONNX spec and contain initializers that are not graph inputs.");
            }

            node_arg = parent_graph_->GetNodeArgIncludingParentGraphs(node_arg_name);

            // make sure the node arg is found in the parent graph/s
            if (!node_arg) {
              return ORT_MAKE_STATUS(
                  ONNXRUNTIME, INVALID_GRAPH,
                  "This is an invalid model. Failed to find NodeArg in all parent graphs. Name=", node_arg_name,
                  " Graph may not conform to the ONNX spec and contain initializers that are not graph inputs.");
            }
          } else {
            // as we create a NodeArg instance for all Node inputs the value could be produced by this graph,
            // or could be coming from outer scope. check the valid values for just this Graph using resolve_context_.
            // if none are found, it's an outer scope value.
            if (resolve_context_.IsLocalValue(node_arg_name) == false) {
              ORT_IGNORE_RETURN_VALUE(outer_scope_node_args_consumed.insert(node_arg_name));
            }
          }

          // add it to the Node's list of implicit inputs
          auto& implicit_inputs = node->MutableDefinitions().implicit_input_defs;
          int input_slot_index = static_cast<int>(node->GetDefinitions().input_defs.size());
          auto iter = std::find(implicit_inputs.cbegin(), implicit_inputs.cend(), node_arg);
          if (implicit_inputs.cend() == iter) {
            implicit_inputs.push_back(node_arg);
            input_slot_index += static_cast<int>(implicit_inputs.size() - 1);
          } else {
            input_slot_index += static_cast<int>(iter - implicit_inputs.cbegin());
          }

          auto entry = resolve_context_.output_args.find(node_arg_name);
          if (entry != resolve_context_.output_args.end()) {
            // Create relationship between this node (node), and the node providing the output (output_node).
            Node& output_node = *entry->second.first;
            AddEdge(output_node.Index(), node->Index(), entry->second.second, input_slot_index);

            // If this Graph was built manually, remove the implicit input from the graph outputs
            // if it is present there and not explicitly listed in the ordered graph outputs
            // (as that implies we should leave it as an output).
            // If the Graph was loaded from a GraphProto, honor the explicit graph outputs and leave as is.
            if (!is_loaded_from_model_file_) {
              graph_outputs_.erase(std::remove(graph_outputs_.begin(), graph_outputs_.end(), node_arg),
                                   graph_outputs_.end());
            }
          }
        }
      }
    }
  }

  // now build connections within this Graph instance
  for (auto& node : Nodes()) {
    const auto input_args = node.InputDefs();

    if (!input_args.empty()) {
      // This node needs inputs.

      int input_slot_index = -1;
      for (const auto* input_arg : input_args) {
        ++input_slot_index;
        if (!input_arg->Exists()) {
          // This input could be optional and it does not exist in this case.
          continue;
        }

        const auto& input_arg_name = input_arg->Name();
        auto output_arg_iter = resolve_context_.output_args.find(input_arg_name);
        if (resolve_context_.output_args.end() != output_arg_iter) {
          // The input to this node is an output from a previous node in this graph.
          // Create relationship between this node (node), and the node providing the output (output_node).
          Node& output_node = *output_arg_iter->second.first;
          AddEdge(output_node.Index(), node.Index(), output_arg_iter->second.second, input_slot_index);
        } else {
          // the value is either an input, an initializer, or coming from outer scope. we only need to take action
          // if coming from outer scope, so first check if this is a subgraph (otherwise there is no outer scope).
          if (parent_graph_ != nullptr) {
            // make sure it's not an input or initializer first as those override any outer scope values
            if (resolve_context_.inputs_and_initializers.find(input_arg_name) ==
                resolve_context_.inputs_and_initializers.cend()) {
              // If it is present in the outer scope it will be 'fed' by the execution frame
              // providing access to the OrtValue from the outer scope. Pass the name back up so nodes can
              // be linked correctly at that level.
              if (resolve_context_.IsOuterScopeValue(input_arg_name)) {
                ORT_IGNORE_RETURN_VALUE(outer_scope_node_args_consumed.insert(input_arg_name));
              }
            }
          } else {
            // Check all the inputs are found.
            //
            // Ignore a Fused node as it could have moved things like initializers to a different device
            // (they're internally available to the fused node but removed from the Graph instance).
            // Fusion happens after the model was loaded in full so we know the inputs were valid originally.
            bool check = node.NodeType() != Node::Type::Fused;
#if defined(ENABLE_TRAINING)
            // Only check initial model load for training as graph modifications there also render inputs 'invalid'.
            check = check && num_resolves_ == 0;
#endif
            if (check &&
                resolve_context_.inputs_and_initializers.find(input_arg_name) ==
                    resolve_context_.inputs_and_initializers.cend() &&
                // if we're manually creating a Graph for use as a subgraph the outer scope names are manually set
                outer_scope_node_arg_names_.find(input_arg_name) == outer_scope_node_arg_names_.cend()) {
              return ORT_MAKE_STATUS(ONNXRUNTIME, INVALID_ARGUMENT, "Invalid model. Node input '", input_arg_name,
                                     "' is not a graph input, initializer, or output of a previous node.");
            }
          }
        }
      }
    } else if (node.OutputDefs().empty()) {
      // This is a useless node.
      // It has no input/output.
      RemoveNode(node.Index());
    }
  }

  ORT_RETURN_IF_ERROR(PopulateNodeArgToProducerConsumerLookupsFromNodes());

  return Status::OK();
}

#endif  // !defined(ORT_MINIMAL_BUILD)

NodeArg* Graph::GetNodeArgIncludingParentGraphs(const std::string& node_arg_name) {
  NodeArg* node_arg = GetNodeArg(node_arg_name);

  if (!node_arg && parent_graph_) {
    node_arg = parent_graph_->GetNodeArgIncludingParentGraphs(node_arg_name);
  }

  return node_arg;
}

void Graph::ReverseDFSFrom(gsl::span<NodeIndex const> from,
                           const std::function<void(const Node*)>& enter,
                           const std::function<void(const Node*)>& leave,
                           const std::function<bool(const Node*, const Node*)>& comp) const {
  InlinedVector<const Node*> node_vec;
  node_vec.reserve(from.size());
  for (auto i : from) {
    node_vec.push_back(GetNode(i));
  }

  ReverseDFSFrom(node_vec, enter, leave, comp, {});
}

void Graph::ReverseDFSFrom(gsl::span<const Node* const> from,
                           const std::function<void(const Node*)>& enter,
                           const std::function<void(const Node*)>& leave,
                           const std::function<bool(const Node*, const Node*)>& comp) const {
  ReverseDFSFrom(from, enter, leave, comp, {});
}

void Graph::ReverseDFSFrom(gsl::span<const Node* const> from,
                           const std::function<void(const Node*)>& enter,
                           const std::function<void(const Node*)>& leave,
                           const std::function<bool(const Node*, const Node*)>& comp,
                           const std::function<bool(const Node* from, const Node* to)>& stop) const {
  using WorkEntry = std::pair<const Node*, bool>;  // bool represents leave or not
  InlinedVector<WorkEntry> stack;
  stack.reserve(from.size());
  for (auto node : from) {
    stack.emplace_back(node, false);
  }

  InlinedVector<bool> visited(MaxNodeIndex(), false);
  while (!stack.empty()) {
    const WorkEntry last_entry = stack.back();
    stack.pop_back();

    if (last_entry.first == nullptr) {
      continue;
    }
    const Node& n = *last_entry.first;

    if (last_entry.second) {
      // leave node
      leave(&n);
      continue;
    }

    if (visited[n.Index()]) continue;

    visited[n.Index()] = true;

    if (enter) enter(&n);

    if (leave) stack.emplace_back(&n, true);

    if (comp) {
      InlinedVector<const Node*> sorted_nodes;
      for (auto iter = n.InputNodesBegin(); iter != n.InputNodesEnd(); ++iter) {
        if (stop && stop(&n, &(*iter))) continue;
        sorted_nodes.push_back(&(*iter));
      }
      std::sort(sorted_nodes.begin(), sorted_nodes.end(), comp);
      for (const auto* in : sorted_nodes) {
        const NodeIndex idx = in->Index();
        if (!visited[idx]) {
          stack.emplace_back(in, false);
        }
      }
    } else {
      for (auto iter = n.InputNodesBegin(); iter != n.InputNodesEnd(); ++iter) {
        if (stop && stop(&n, &(*iter))) continue;
        const NodeIndex idx = (*iter).Index();
        if (!visited[idx]) {
          stack.emplace_back(GetNode(idx), false);
        }
      }
    }
  }
}

#if !defined(ORT_MINIMAL_BUILD)
void Graph::KahnsTopologicalSort(const std::function<void(const Node*)>& enter,
                                 const std::function<bool(const Node*, const Node*)>& comp) const {
  std::unordered_map<NodeIndex, size_t> in_degree;
  std::priority_queue<const Node*, std::vector<const Node*>, decltype(comp)> to_visit(comp);
  std::vector<NodeIndex> topo_order;

  for (auto& node : Nodes()) {
    size_t input_edge_count = node.GetInputEdgesCount();
    in_degree.insert({node.Index(), input_edge_count});
    if (input_edge_count == 0) {
      to_visit.push(&node);
    }
  }

  while (!to_visit.empty()) {
    const Node* current = to_visit.top();
    to_visit.pop();

    if (!current) continue;

    if (enter) {
      enter(current);
    }

    for (auto node_it = current->OutputNodesBegin(); node_it != current->OutputNodesEnd(); ++node_it) {
      in_degree[node_it->Index()]--;

      if (in_degree[node_it->Index()] == 0) {
        to_visit.push(&*node_it);
      }
    }
    topo_order.push_back(current->Index());
  }

  if (NumberOfNodes() != static_cast<int>(topo_order.size())) {
    ORT_THROW("Some nodes are not included in the topological sort, graph have a cycle.");
  }
}

GSL_SUPPRESS(es .84)  // noisy warning about ignoring return value from insert(...)
Status Graph::PerformTopologicalSortAndCheckIsAcyclic() {
  nodes_in_topological_order_.clear();
  std::unordered_set<NodeIndex> downstream_nodes;  // nodes downstream of the node we're currently checking
  std::unordered_set<NodeIndex> nodes_seen;        // nodes we have seen but may not have been added to nodes_added yet
  std::unordered_set<NodeIndex> nodes_added;       // nodes added to topo order
  std::stack<NodeIndex> stack;

  // push the root nodes into nodes_in_topological_order in the order they were defined in the model
  // to ensure that is consistent.
  auto& nodes_in_original_order = Nodes();
  std::for_each(nodes_in_original_order.cbegin(), nodes_in_original_order.cend(),
                [&](const Node& node) {
                  auto index = node.Index();

                  // find the top level nodes in the graph.
                  // need to also consider nodes that only have Constants as inputs as top level nodes,
                  // as the constant will get replaced by an initializer.
                  auto input_edges = node.GetRelationships().input_edges;
                  auto has_inputs = std::any_of(input_edges.cbegin(), input_edges.cend(),
                                                [](const Node::EdgeEnd& edge) {
                                                  return edge.GetNode().OpType() != kConstant;
                                                });

                  if (!has_inputs) {
                    // add to the topological list, and ensure we skip these nodes when walking the graph
                    nodes_in_topological_order_.push_back(index);
                    nodes_added.insert(index);
                    nodes_seen.insert(index);
                  }
                });

  // find all the leaf nodes (nodes with no output edges as there's no edge to a graph output)
  for (auto iter = Nodes().begin(); iter != Nodes().end(); ++iter) {
    if (iter->relationships_.output_edges.empty()) {
      stack.push(iter->Index());
    }
  }

  // work our way up from the leaf nodes
  while (!stack.empty()) {
    const NodeIndex current = stack.top();
    stack.pop();

    if (nodes_added.find(current) != nodes_added.end()) {
      continue;
    }

    if (nodes_seen.find(current) != nodes_seen.end()) {
      // we popped the stack and are back to a node that was seen previously,
      // so we know all the upstream nodes from it have been added.
      nodes_in_topological_order_.push_back(current);
      nodes_added.insert(current);
      downstream_nodes.erase(current);
      continue;
    }

    const Node* node = GetNode(current);
    if (!node) {
      continue;
    }

    // node hasn't been seen before, so mark it as seen and re-add it along with its inputs
    // also mark it as downstream of anything new that is added to the stack to detect acyclic graphs
    nodes_seen.insert(current);
    downstream_nodes.insert(current);

    stack.push(current);

    for (auto iter = node->InputNodesBegin(), end = node->InputNodesEnd(); iter != end; ++iter) {
      const NodeIndex idx = iter->Index();
      // the input to this node is also downstream of this node
      if (downstream_nodes.find(idx) != downstream_nodes.end()) {
        Status status(ONNXRUNTIME, onnxruntime::common::StatusCode::FAIL, "This is an invalid model. Error: the graph is not acyclic.");
        return status;
      }

      // avoid re-processing nodes
      if (nodes_seen.find(idx) == nodes_seen.end()) {
        stack.push(idx);
      }
    }
  }

  if (num_of_nodes_ >= 0 && static_cast<size_t>(num_of_nodes_) == nodes_in_topological_order_.size()) {
    return Status::OK();
  }

  return Status(ONNXRUNTIME, onnxruntime::common::StatusCode::FAIL, "This is an invalid model. Error: the graph is not acyclic.");
}

bool FullyDefinedType(const TypeProto& type_proto) {
  switch (type_proto.value_case()) {
    case TypeProto::kTensorType: {
      auto& tensor_type = type_proto.tensor_type();
      return utils::HasElemType(tensor_type);
    }
#if !defined(DISABLE_SPARSE_TENSORS)
    case TypeProto::kSparseTensorType: {
      auto& tensor_type = type_proto.sparse_tensor_type();
      return utils::HasElemType(tensor_type);
    }
#endif
    case TypeProto::kSequenceType: {
      auto& seq_type = type_proto.sequence_type();
      return utils::HasElemType(seq_type) && FullyDefinedType(seq_type.elem_type());
    }
#if !defined(DISABLE_OPTIONAL_TYPE)
    case TypeProto::kOptionalType: {
      auto& optional_type = type_proto.optional_type();
      return utils::HasElemType(optional_type) && FullyDefinedType(optional_type.elem_type());
    }
#endif
    case TypeProto::kMapType: {
      auto& map_type = type_proto.map_type();
      return utils::HasKeyType(map_type) &&
             utils::HasValueType(map_type) &&
             FullyDefinedType(map_type.value_type());
    }
    case TypeProto::kOpaqueType:
      return true;
    case TypeProto::VALUE_NOT_SET:
    default:
      return false;
  }
}

// function to handle type/shape inferencing of a subgraph.
// parameters are the Graph instance for the subgraph, the input types from the control flow node that contains
// the subgraph, and the vector to write the output from the inferencing.
using SubgraphInferencingFunc =
    std::function<Status(const Node&, Graph&, const std::vector<const TypeProto*>&, std::vector<const TypeProto*>&, const Graph::ResolveOptions&)>;

class GraphInferencerImpl : public ONNX_NAMESPACE::GraphInferencer {
 public:
  GraphInferencerImpl(const Node& node, Graph& graph, SubgraphInferencingFunc& inferencing_func, const Graph::ResolveOptions& options)
      : node_(node), graph_(graph), inferencing_func_(inferencing_func), options_(options) {
  }

  // Perform inferencing on the graph contained in GraphInferencer.
  // Returns the graph output types post-inferencing.
  // We ignore input_data currently as the inferencing happens prior to receiving user input.
  std::vector<const TypeProto*> doInferencing(const std::vector<const TypeProto*>& input_types,
                                              const std::vector<const TensorProto*>& /*input_data*/) override {
    std::vector<const TypeProto*> output_types;

    auto status = inferencing_func_(node_, graph_, input_types, output_types, options_);

    if (status != Status::OK()) {
      fail_type_inference("Graph attribute inferencing failed: ", status.ErrorMessage());
    }

    return output_types;
  }

 private:
  const Node& node_;
  Graph& graph_;
  SubgraphInferencingFunc& inferencing_func_;
  const Graph::ResolveOptions& options_;
};

// An implementation of the InferenceContext interface required by operator-specific
// shape inference for onnxruntime graphs.
class InferenceContextImpl : public ONNX_NAMESPACE::InferenceContext {
  using AttributeGraphMap = std::unordered_map<std::string, Graph*>;

 public:
  InferenceContextImpl(Node& node,
                       SubgraphInferencingFunc subgraph_inferencing_func,
                       const Graph& graph,
                       const Graph::ResolveOptions& options) noexcept
      : node_(node),
        subgraph_inferencing_func_(subgraph_inferencing_func),
        graph_(graph),
        options_(options) {
    node_output_types_.resize(node.OutputDefs().size());
  }

  void RunInferencing() {
    auto schema = node_.Op();
    if (nullptr != schema) {
      schema->GetTypeAndShapeInferenceFunction()(*this);
    }
  }

  std::vector<TypeProto> InferredOutputTypes() const { return node_output_types_; }

  const AttributeProto* getAttribute(const std::string& name) const override {
    auto& attribute_value_map = node_.GetAttributes();
    auto iter = attribute_value_map.find(name);
    if (iter == attribute_value_map.end()) {
      return nullptr;
    }
    return &iter->second;
  }

  size_t getNumInputs() const noexcept override {
    return node_.InputDefs().size();
  }

  const TypeProto* getInputType(size_t index) const override {
    const TypeProto* type = nullptr;
    auto p_node_arg = node_.InputDefs().at(index);
    if ((nullptr != p_node_arg) && p_node_arg->Exists()) {
      type = p_node_arg->TypeAsProto();
    }

    return type;
  }

  size_t getNumOutputs() const noexcept override {
    return node_output_types_.size();
  }

  TypeProto* getOutputType(size_t index) override {
    return &node_output_types_[index];
  }

  const TensorProto* getInputData(size_t index) const override {
    auto def = node_.InputDefs()[index];
    if (!def)
      return nullptr;

    // only return data if it's for a constant initializer. checks for outer scope initializers
    // if this is a subgraph and the name isn't found locally.
    const TensorProto* initializer = graph_.GetConstantInitializer(def->Name(), true);
    return initializer;
  }

  // ORT does not implement partial data propagation yet so just return nullptr.
  const TensorShapeProto* getSymbolicInput(size_t) const override {
    return nullptr;
  }

  GraphInferencer* getGraphAttributeInferencer(const std::string& attribute_name) override {
    GraphInferencer* graph_inferencer = nullptr;

    auto* subgraph = node_.GetMutableGraphAttribute(attribute_name);

    if (subgraph) {
      auto inferencer = std::make_unique<GraphInferencerImpl>(node_, *subgraph, subgraph_inferencing_func_, options_);
      graph_inferencer = inferencer.get();
      graph_inferencers_.push_back(std::move(inferencer));
    } else {
      fail_type_inference("No Graph instance was found for attribute ",
                          attribute_name, " in node ", node_.Name());
    }

    return graph_inferencer;
  }

  // XXX: When we changed and kept sparse constant initializers in sparse form,
  // we would adjust this method
  const SparseTensorProto* getInputSparseData(size_t) const override {
    return nullptr;
  }

 private:
  Node& node_;
  // node_output_types_ will be populated by the operator-specific shape inference.
  std::vector<TypeProto> node_output_types_;
  SubgraphInferencingFunc subgraph_inferencing_func_;
  std::vector<std::unique_ptr<GraphInferencerImpl>> graph_inferencers_;
  const Graph& graph_;
  const Graph::ResolveOptions& options_;
};

Status Graph::InferAndVerifySubgraphTypes(const Node& node, Graph& subgraph,
                                          const std::vector<const TypeProto*>& input_types,
                                          std::vector<const TypeProto*>& output_types,
                                          const Graph::ResolveOptions& options) {
  auto status = Status::OK();

  output_types.clear();

  // the spec says all inputs should be provided for the subgraph so default to that first
  auto* subgraph_inputs = &subgraph.GetInputsIncludingInitializers();
  auto num_subgraph_inputs = subgraph_inputs->size();

  if (num_subgraph_inputs != input_types.size()) {
    // we also allow for just the required inputs to be provided to be user friendly due to ONNX requiring
    // initializers to have matching inputs (making them optional inputs that most likely the user doesn't want to
    // override).
    auto& required_subgraph_inputs = subgraph.GetInputs();
    auto num_required_subgraph_inputs = required_subgraph_inputs.size();

    if (num_required_subgraph_inputs != input_types.size()) {
      return ORT_MAKE_STATUS(ONNXRUNTIME, FAIL, "Size mismatch validating subgraph inputs. Got ", input_types.size(),
                             " inputs but subgraph has ", num_subgraph_inputs,
                             " inputs and requires ", num_required_subgraph_inputs,
                             " inputs. Either provide all subgraph inputs, or just the required inputs.");
    }

    subgraph_inputs = &required_subgraph_inputs;
    num_subgraph_inputs = num_required_subgraph_inputs;
  }

  // apply type/shape info to the subgraph's inputs
  for (size_t i = 0; i < num_subgraph_inputs; ++i) {
    const auto* input_type = input_types[i];
    if (input_type == nullptr) {
      // optional input
      continue;
    }

    const auto& subgraph_input = *subgraph_inputs->at(i);

    NodeArg* mutable_nodearg = subgraph.GetNodeArg(subgraph_input.Name());
    status = mutable_nodearg->UpdateTypeAndShape(*input_type, true, options.override_types, subgraph.logger_);
    if (!status.IsOK()) {
      return ORT_MAKE_STATUS(ONNXRUNTIME, FAIL, "Node:", node.Name(), " ", status.ErrorMessage());
    }
  }

  // Apply any current input type/shape information to the Nodes in the subgraph that are implicitly
  // consuming NodeArg's from this scope or higher.
  // The NodeArg's that implicit_input_defs point to would have any type/shape inferencing applied to them
  // by now. As the subgraph is referring to the outer scope NodeArg, we simply replace any information in
  // the subgraph with the details from the outer scope NodeArg.
  const auto& implicit_input_defs = node.GetDefinitions().implicit_input_defs;
  for (const auto* implicit_node_arg : implicit_input_defs) {
    auto subgraph_nodearg = subgraph.GetNodeArg(implicit_node_arg->Name());

    // the implicit input defs may be for a nested subgraph, so it won't necessarily match here.
    // if that is the case, we will update the type/shape information when we descend into the
    // nested subgraph later.
    if (!subgraph_nodearg)
      continue;

    status = subgraph_nodearg->UpdateTypeAndShape(*implicit_node_arg, true, options.override_types, subgraph.logger_);
    if (!status.IsOK()) {
      return ORT_MAKE_STATUS(ONNXRUNTIME, FAIL, "Node:", node.Name(), " ", status.ErrorMessage());
    }

    // all values above us should have a type by now due to ONNX requirements.
    if (subgraph_nodearg->Type() == nullptr)
      return ORT_MAKE_STATUS(ONNXRUNTIME, FAIL, "Subgraph input missing type.");
  }

  // now that we have handled the input types, do the type/shape inferencing for the subgraph
  // to flow the type/shape info through it
  status = subgraph.PerformTypeAndShapeInferencing(options);
  ORT_RETURN_IF_ERROR(status);

  auto& subgraph_outputs = subgraph.GetOutputs();
  for (const auto* output : subgraph_outputs) {
    output_types.push_back(output->TypeAsProto());
  }

  return Status::OK();
}

Status Graph::UpdateShapeInference(Node& node) {
  // We only use this during constant folding, and we don't constant fold control flow nodes.
  ORT_ENFORCE(node.GetAttributeNameToMutableSubgraphMap().empty(),
              "UpdateTypeShapeInference is not intended to be used with control flow nodes containing subgraphs");

  // Whilst the type inferencing will run again we don't allow type overrides due to using the default
  // ResolveOptions settings, so essentially this can only change the shape information.
  return InferAndVerifyTypeMatch(node, *node.Op(), {});
}

// Implementation of type-inference and type-checking for a single node
GSL_SUPPRESS(f .23)  // spurious warning about inferred_type never being checked for null
Status Graph::InferAndVerifyTypeMatch(Node& node, const OpSchema& op, const ResolveOptions& options) {
  auto& node_name = node.Name();

  // if we're building a graph we permit outer scope node args to have no type
  // as the 'real' Resolve at runtime will have type inferencing
  auto is_outer_scope_nodearg = [this](const std::string& name) {
    return outer_scope_node_arg_names_.find(name) != outer_scope_node_arg_names_.cend();
  };

  // <k> index used to navigate node->InputDefs().
  int k = 0;
  std::unordered_map<std::string, DataType> type_parameter_to_type_map;

  for (size_t i = 0; i < node.InputArgCount().size(); ++i) {
    // Number of inputs corresponding to the i-th argument.
    const int arg_count = node.InputArgCount()[i];
    // The i-th formal parameter definition.
    auto op_formal_parameter = op.inputs()[i];

    // Check all <arg_count> actual parameters (corresponding to the k-th input)
    // match the formal parameter definition (i-th argument).
    for (int j = 0; j < arg_count; ++j, ++k) {
      const auto* input_def = node.GetDefinitions().input_defs[k];
      if (!input_def->Exists())
        continue;

      if (input_def->Type() == nullptr) {
        // if we are building a subgraph that uses outer scope values,
        // allow an empty type as it will be copied from the outer scope graph at runtime
        if (is_outer_scope_nodearg(input_def->Name()))
          continue;

        // Logic error: This should not happen if we properly checked that every use has
        // a corresponding def, for which type-inference already produced a valid type
        Status status(ONNXRUNTIME, onnxruntime::common::StatusCode::FAIL,
                      "This is an invalid model. "
                      "Node (" +
                          node_name + ") input arg (" +
                          input_def->Name() + ") does not have type information set by parent node.");
        return status;
      }

      // Verify that the actual parameter's type is one of permitted types of the formal parameter
      DataType input_type = input_def->Type();
      auto& permitted_types = op_formal_parameter.GetTypes();
      if (0 == permitted_types.count(input_type)) {
        std::string null_pointer("(null)");
        if (input_type == nullptr) input_type = &null_pointer;
        // Type error in input model/graph.

        Status status(ONNXRUNTIME, INVALID_GRAPH,
                      "This is an invalid model. "
                      "Type Error: Type '" +
                          *input_type + "' of input parameter (" + input_def->Name() +
                          ") of operator (" + op.Name() + ") in node (" + node_name + ") is invalid.");
        return status;
      }

      // When multiple parameters have the same type-variable, they are all required
      // to have the same type. E.g., when adding tensors A and B, it is an error if
      // input A is of type "tensor(int32)" and B is of type "tensor(float)".
      // For variadic arguments, this verification rule is normally applicable:
      // e.g., Concat/Max/Mean/Min/Sum all require all input tensors to be of same type.
      // However, some ops, like the control-flow constructs (Scan, If, Loop) have variadic
      // inputs and outputs of different types. The check is not applicable to such ops.
      if (op_formal_parameter.GetIsHomogeneous()) {
        auto param_to_type_iter = type_parameter_to_type_map.find(op_formal_parameter.GetTypeStr());
        if (type_parameter_to_type_map.end() == param_to_type_iter) {
          // Bind the corresponding type-parameter's value to the actual type:
          type_parameter_to_type_map[op_formal_parameter.GetTypeStr()] = input_type;
        } else if (param_to_type_iter->second != input_type) {
          // Type error in input model/graph:
          // The type-parameter T is bound to different values for different inputs.
          Status status(ONNXRUNTIME, onnxruntime::common::StatusCode::FAIL,
                        "Type Error: Type parameter (" + op_formal_parameter.GetTypeStr() +
                            ") of Optype (" + op.Name() + ") bound to different types (" + *(param_to_type_iter->second) +
                            " and " + *(input_def->Type()) +
                            " in node (" + node_name + ").");
          return status;
        }
      }
    }
  }

  // Apply ONNX's type/shape inference to this node.
  // This will call InferAndVerifySubgraphTypes if the ONNX level type/shape inferencing for the Node attempts
  // to do subgraph type/shape inferencing (Scan/If/Loop nodes).
  // InferAndVerifySubgraphTypes will call PerformTypeAndShapeInferencing for the subgraph, which will recursively
  // handle type/shape inferencing for it.
  // Once that completes, the outputs from the node containing the subgraph will be updated, and the final values
  // returned here.
  SubgraphInferencingFunc func(Graph::InferAndVerifySubgraphTypes);
  InferenceContextImpl context(node, func, *this, options);

  {
    auto status = Status::OK();
    ORT_TRY {
      context.RunInferencing();
    }
    ORT_CATCH(const std::exception& ex) {
      ORT_HANDLE_EXCEPTION([&]() {
        status = ORT_MAKE_STATUS(ONNXRUNTIME, FAIL, "Node (", node.Name(), ") Op (", node.OpType(), ") ", ex.what());
      });
    }
    ORT_RETURN_IF_ERROR(status);
  }

  const auto& onnx_inferred_types(context.InferredOutputTypes());

  // Infer and verify node output arg type information.
  int i = -1;
  for (auto& output_def : node.MutableDefinitions().output_defs) {
    ++i;
    if (!output_def->Exists()) continue;

    // if the number of actual parameters exceeds the number of formal parameters,
    // then the op has variadic outputs and the trailing extra actual parameters
    // correspond to the last formal parameter. (The ONNX schema verification check
    // would have checked that the corresponding formal parameter is variadic.)

    const int num_formal_params = gsl::narrow_cast<int>(op.outputs().size());
    auto operand_index = std::min(i, num_formal_params - 1);
    auto op_formal_parameter = op.outputs().at(operand_index);

    const TypeProto& onnx_inferred_type = onnx_inferred_types[i];
    DataType existing_type = output_def->Type();
    DataType inferred_type = nullptr;

    // Infer output arg type if it is constrained to be of the same type as some input:
    // For example, the output of "Abs" is of the same type as its input.
    bool homogeneous = op_formal_parameter.GetIsHomogeneous();
    auto input_types_iter = type_parameter_to_type_map.find(op_formal_parameter.GetTypeStr());
    if (homogeneous && (type_parameter_to_type_map.end() != input_types_iter)) {
      inferred_type = input_types_iter->second;
    } else if (1 == op_formal_parameter.GetTypes().size()) {
      // Infer output arg type if operator definition specifies unique output type:
      inferred_type = *(op_formal_parameter.GetTypes().begin());
    } else if (FullyDefinedType(onnx_inferred_type)) {
      // Use output type inferred by ONNX inference
      inferred_type = DataTypeUtils::ToType(onnx_inferred_type);
    } else if (existing_type != nullptr) {
      inferred_type = existing_type;
    } else {
      // This should not happen: indicates incompleteness in ONNX inference.
      Status status(ONNXRUNTIME, onnxruntime::common::StatusCode::FAIL,
                    "Node (" + node_name + ") output arg (" + output_def->Name() + ") type inference failed");
      return status;
    }

    if ((existing_type != inferred_type) && (existing_type != nullptr)) {
      // A type exists for this output but does not match the inferred type.

      if (options.override_types) {
        // Replace existing type by inferred type: for use after graph-transformations
        // that change types of variables such as mixed-precision transformation.
        // Note: This reuses the original shape, with inferred type. Transformations
        // that can affect the shape are not yet supported.

        // The "SetType" call will override the shape information to empty.
        // If the original tensor has shape information, need to set it back.
        if (output_def->Shape()) {
          auto old_shape = *output_def->Shape();
          output_def->SetType(inferred_type);
          output_def->SetShape(old_shape);
        } else {
          output_def->SetType(inferred_type);
        }
      } else
        return Status(ONNXRUNTIME, onnxruntime::common::StatusCode::FAIL,
                      "Type Error: Type (" + *existing_type + ") of output arg (" +
                          output_def->Name() + ") of node (" + node_name +
                          ") does not match expected type (" + *inferred_type + ").");
    }

    if (existing_type == nullptr)
      output_def->SetType(inferred_type);

    // Update output-shape if it was inferred:
    // HasShape()/GetShape() work for tensor types
    // if the behavior changes the below may need adjustment
    if (utils::HasShape(onnx_inferred_type)) {
      if (output_def->Shape() == nullptr) {
        output_def->SetShape(utils::GetShape(onnx_inferred_type));
      } else {
        // we need to merge the shapes as a subgraph may have placeholder dimensions to represent the rank
        // that have no values.
        TypeProto merge_target;
        if (utils::HasTensorType(onnx_inferred_type)) {
          *merge_target.mutable_tensor_type()->mutable_shape() = *output_def->Shape();
        }
#if !defined(DISABLE_OPTIONAL_TYPE)
        else if (utils::HasOptionalTensorType(onnx_inferred_type)) {
          *utils::GetMutableOptionalTypeProto(merge_target)
               ->mutable_tensor_type()
               ->mutable_shape() = *output_def->Shape();
        }
#endif

#if !defined(DISABLE_SPARSE_TENSORS)
        else if (utils::HasSparseTensorType(onnx_inferred_type)) {
          *merge_target.mutable_sparse_tensor_type()->mutable_shape() = *output_def->Shape();
        }
#endif
        auto status = MergeShapeInfo(output_def->Name(), onnx_inferred_type, merge_target, strict_shape_type_inference_, logger_);
        if (!status.IsOK()) {
          return ORT_MAKE_STATUS(ONNXRUNTIME, FAIL, "Node:", node_name, " ", status.ErrorMessage());
        }
        // we may have cleared the shape if there was a mismatch so handle that
        if (utils::HasShape(merge_target))
          output_def->SetShape(utils::GetShape(merge_target));
        else
          output_def->ClearShape();
      }
    }
  }

  return Status::OK();
}

// Apply type-inference and type-checking to all inputs and initializers:
common::Status Graph::TypeCheckInputsAndInitializers() {
  // Check that the type of every input is specified:
  for (auto* graph_input : GetInputs()) {
    if (nullptr == graph_input->Type()) {
      Status status(ONNXRUNTIME, onnxruntime::common::StatusCode::FAIL,
                    "This is an invalid model. "
                    "Model input (" +
                        graph_input->Name() + ") does not have type information.");
      return status;
    }
  }

  // Infer/check type and shape for all initializers from their values
  for (auto& initializer_pair : name_to_initial_tensor_) {
    const std::string& name = initializer_pair.first;
    auto* node_arg = GetNodeArg(name);
    // If node_arg is null, we ignore this as a potentially unused initializer here
    if (nullptr != node_arg) {
      const TensorProto* tensor_proto = initializer_pair.second;
      TypeProto tensor_type;
      tensor_type.mutable_tensor_type()->set_elem_type(tensor_proto->data_type());
      auto initializer_type = DataTypeUtils::ToType(tensor_type);
      auto nodearg_type = node_arg->Type();
      if (nullptr == nodearg_type)
        node_arg->SetType(initializer_type);
      else if (initializer_type != nodearg_type) {
        return ORT_MAKE_STATUS(ONNXRUNTIME, FAIL,
                               "Type Error: Data in initializer '", name, "' has element type ", *initializer_type,
                               " but usage of initializer in graph expects ", *nodearg_type);
      }

      // Set shape accordingly.
      TensorShapeProto inferred_shape;
      for (auto dim : tensor_proto->dims()) {
        inferred_shape.add_dim()->set_dim_value(dim);
      }

      const TensorShapeProto* p_existing_shape = node_arg->Shape();
      if (nullptr == p_existing_shape) {
        // use the inferred shape if this is a constant initializer (cannot be overridden).
        // if not it has a matching graph input, and we prefer the shape info (or lack of info) from the graph input
        if (GetConstantInitializer(name, false) != nullptr) {
          node_arg->SetShape(inferred_shape);
        }
      } else {
        bool invalid = false;

        if (p_existing_shape->dim_size() != tensor_proto->dims_size()) {
          invalid = true;
        } else {
          for (int i = 0; i < p_existing_shape->dim_size(); ++i) {
            auto& d = p_existing_shape->dim(i);
            if (utils::HasDimValue(d) && (d.dim_value() != tensor_proto->dims(i))) {
              invalid = true;
              break;
            }
          }
        }

        if (invalid) {
          return ORT_MAKE_STATUS(ONNXRUNTIME, FAIL,
                                 "Type Error: Shape of initializer ", name, " does not match. ",
                                 utils::GetTensorShapeFromTensorShapeProto(*p_existing_shape), " != ",
                                 utils::GetTensorShapeFromTensorProto(*tensor_proto));
        }
      }
    }
  }

  return Status::OK();
}

Status Graph::VerifyNodeAndOpMatch(const ResolveOptions& options) {
  CheckerContext ctx;
  ctx.set_ir_version(gsl::narrow_cast<int>(IrVersion()));
  ctx.set_opset_imports(DomainToVersionMap());
  ctx.set_schema_registry(schema_registry_.get());
  // Set the parent directory of model path to load external tensors if exist
  ctx.set_model_dir(ToUTF8String(ModelPath().ParentPath().ToPathString()));

  LexicalScopeContext parent;
  if (parent_node_) {
    // add outer scope values. these are set as implicit inputs to the node containing the subgraph
    // in BuildConnections, which happens prior to this being called during Graph::Resolve
    const auto& outer_scope_values = parent_node_->ImplicitInputDefs();
    parent.output_names.reserve(outer_scope_values.size());

    for (const auto* implicit_inputs : outer_scope_values) {
      parent.output_names.insert(implicit_inputs->Name());
    }
  } else {
    // we may have some locally defined outer scope args if we're in the middle of constructing a subgraph
    // and need to call Resolve. parent_node_ would be null in this case
    parent.output_names.insert(outer_scope_node_arg_names_.cbegin(), outer_scope_node_arg_names_.cend());
  }

  LexicalScopeContext lsc{parent};
  lsc.output_names.reserve(resolve_context_.inputs_and_initializers.size() + resolve_context_.output_args.size());

  for (const std::string_view& input : resolve_context_.inputs_and_initializers) {
    lsc.output_names.insert(std::string(input));
  }

  for (auto node_index : nodes_in_topological_order_) {
    // Node verification.
    auto& node = *GetNode(node_index);

    NodeProto node_proto;
    node.ToProto(node_proto);
    const auto& node_name = node.Name();

    if (!node.Op()) {
      {
        auto status = Status::OK();
        ORT_TRY {
          checker::check_node(node_proto, ctx, lsc);
        }
        ORT_CATCH(const std::exception& ex) {
          ORT_HANDLE_EXCEPTION([&]() {
            status = ORT_MAKE_STATUS(ONNXRUNTIME, INVALID_GRAPH,
                                     "This is an invalid model. In Node, ", node, ", Error ", ex.what());
          });
        }
        ORT_RETURN_IF_ERROR(status);
      }

      SetOpSchemaFromRegistryForNode(node);

      if (!node.op_) {
        // check whether it refer to a function.
        std::string func_identifier = function_utils::GetFunctionIdentifier(node.Domain(), node.OpType());
        const auto& model_local_func_templates = owning_model_.GetModelLocalFunctionTemplates();
        auto iter = model_local_func_templates.find(func_identifier);
        if (iter != model_local_func_templates.end()) {
          // This node has a model local function proto.
          node.SetFunctionTemplate(*(iter->second));
        }
      }

      if (!node.op_) {
        return ORT_MAKE_STATUS(ONNXRUNTIME, FAIL,
                               "Fatal error: ", (node.Domain() == kOnnxDomain ? kOnnxDomainAlias : node.Domain()), ":",
                               node.OpType(), "(", node.SinceVersion(), ") is not a registered function/op");
      }

      // For ops without schema (like model local functions set the since version after constructing the schema.
      // schema construction will happen during function body initialization.
      if (node.since_version_ == -1) {
        node.since_version_ = node.op_->since_version();
      }
    }

    ORT_RETURN_IF_ERROR(node.UpdateInputArgCount());

    // currently an Op is required by ValidateVersion, so we use gsl::not_null to validate that.
    // This may change in the future to allow a null Op
    const gsl::not_null<const OpSchema*> p_op{node.Op()};

    // Attribute verification and fill node attribute with
    // default value defined in operator definition if needed.
    // Fill node attribute with default value specified in operator definition if any.
    const auto& node_attributes = node.GetAttributes();
    for (const auto& attr_def : p_op->attributes()) {
      auto node_attr_iter = node_attributes.find(attr_def.first);
      if (node_attributes.end() == node_attr_iter) {
        // The attribute was not specified in the node.
        if (!attr_def.second.required) {
          if (utils::HasName(attr_def.second.default_value)) {
            assert(attr_def.first == attr_def.second.default_value.name());
            // Set default value to the node attributes.
            node.AddAttributeProto(attr_def.second.default_value);
          }
          // TODO: Handle optional attribute but no default value specified in op definition.
        } else {
          Status status(ONNXRUNTIME, onnxruntime::common::StatusCode::FAIL,
                        "This is an invalid model. "
                        "Node (" +
                            node_name + ") attribute (" + attr_def.first +
                            ") is required but not specified.");
          return status;
        }
      }
    }

    NO_CHANGE_ON_SYNC_FLAG(ORT_RETURN_IF_ERROR(InferAndVerifyTypeMatch(node, *p_op, options)));

    // Accumulate output names of the iterated Node
    for (auto& output_name : node_proto.output()) {
      lsc.output_names.insert(output_name);
    }
  }

  return Status::OK();
}

Status Graph::VerifyInputAndInitializerNames() {
  std::unordered_set<std::string_view>& inputs_and_initializers = resolve_context_.inputs_and_initializers;

  const auto& graph_inputs = GetInputs();
  inputs_and_initializers.reserve(graph_inputs.size() + name_to_initial_tensor_.size());

  for (auto* input : graph_inputs) {
    auto result = inputs_and_initializers.insert(input->Name());
    if (!result.second) {
      Status status(ONNXRUNTIME, onnxruntime::common::StatusCode::FAIL,
                    "Error: Duplicate definition-site for (" + input->Name() + ").");
      return status;
    }
  }

  for (auto& initializer_pair : name_to_initial_tensor_) {
    GSL_SUPPRESS(es .84)
    inputs_and_initializers.insert(initializer_pair.first);
    // Initializers are expected to be included in inputs (according to ONNX spec).
    // onnxruntime relaxes this constraint. No duplicate-name check here.
  }

  return Status::OK();
}

Status Graph::InitInputsInitializersOutputs() {
  // clear the previous relationships, as we re-create them when resolving.
  // same applies to the implicit input defs as they are built from any subgraphs within this graph.
  for (auto& node : Nodes()) {
    node.MutableRelationships().Clear();
    node.MutableDefinitions().implicit_input_defs.clear();
  }

  // add the subgraph pointers to the resolve context.
  for (auto& node : Nodes()) {
    auto& subgraphs = node.MutableSubgraphs();
    if (!subgraphs.empty()) {
      resolve_context_.nodes_with_subgraphs.insert(&node);
    }
  }

  ORT_RETURN_IF_ERROR(SetGraphInputsOutputs());
  ORT_RETURN_IF_ERROR(VerifyInputAndInitializerNames());
  ORT_RETURN_IF_ERROR(VerifyNoDuplicateName());

  return Status::OK();
}

Status Graph::PerformTypeAndShapeInferencing(const ResolveOptions& options) {
  ORT_RETURN_IF_ERROR(TypeCheckInputsAndInitializers());

  // type/shape inferencing on the nodes is done recursively as we need subgraph outputs
  // to be applied to Node outputs for the node containing the subgraph.
  // Call path is
  // VerifyNodeAndOpMatch
  //   Iterates Nodes
  //     Runs ONNX type/shape inferencing for each Node
  //      - If it hits a node with a subgraph, InferenceContext::getGraphAttributeInferencer is called
  //        by the ONNX level type/shape inferencing, which updates the subgraph inputs using GraphInferencerImpl
  //      - GraphInferencerImpl::doInferencing calls PerformTypeShapeInferencing to execute type/shape inferencing
  //        for all nodes in the subgraph. This leads to recursively handling all subgraphs contained in the node.
  //      - once we finish processing the subgraph/s we apply resultant type/shape information to the outputs
  //        of the node that contains the subgraph.
  ORT_RETURN_IF_ERROR(VerifyNodeAndOpMatch(options));

  return Status::OK();
}

void Graph::FindAllSubgraphs(std::vector<Graph*>& subgraphs) {
  for (auto& node : Nodes()) {
    for (auto& subgraph : node.MutableSubgraphs()) {
      subgraphs.push_back(subgraph.get());
      subgraph->FindAllSubgraphs(subgraphs);
    }
  }
}

Status Graph::ForThisAndAllSubgraphs(const std::vector<Graph*>& subgraphs, std::function<Status(Graph&)> func) {
  auto status = func(*this);
  ORT_RETURN_IF_ERROR(status);

  for (auto& subgraph : subgraphs) {
    status = func(*subgraph);
    ORT_RETURN_IF_ERROR(status);
  }

  return status;
}

Status Graph::Resolve(const ResolveOptions& options) {
  if (parent_graph_) {
    // Resolve must start at the top level graph in-order to handle outer scope
    // connections correctly, so recurse up to that level to start
    return parent_graph_->Resolve(options);
  }

  // find all subgraphs including nested ones.
  std::vector<Graph*> all_subgraphs;
  FindAllSubgraphs(all_subgraphs);

  bool subgraphs_need_resolve = std::any_of(all_subgraphs.cbegin(), all_subgraphs.cend(),
                                            [](const Graph* graph) {
                                              return graph->GraphResolveNeeded();
                                            });

  if (!GraphResolveNeeded() && !subgraphs_need_resolve) {
    return Status::OK();
  }

  // init all graph/subgraphs. non-recursive so call via ForThisAndAllSubgraphs.
  auto init_func = [](Graph& graph) { return graph.InitInputsInitializersOutputs(); };
  ORT_RETURN_IF_ERROR(ForThisAndAllSubgraphs(all_subgraphs, init_func));

  std::unordered_set<std::string> outer_scope_node_args_consumed;

  // recursively build connections between nodes in this graph and all subgraphs
  ORT_RETURN_IF_ERROR(BuildConnections(outer_scope_node_args_consumed));
  ORT_ENFORCE(outer_scope_node_args_consumed.empty(),
              "Shouldn't be possible to have NodeArgs that haven't been handled already.");

  // topological sort of this and any subgraphs is non-recursive
  auto topo_sort_func = [](Graph& graph) { return graph.PerformTopologicalSortAndCheckIsAcyclic(); };
  ORT_RETURN_IF_ERROR(ForThisAndAllSubgraphs(all_subgraphs, topo_sort_func));

  // type/shape validation and inferencing on this and any subgraphs
  // recurses into subgraphs via the ONNX checker, which descends into the GraphProto in node attributes
  // which define a subgraph.
  ORT_RETURN_IF_ERROR(PerformTypeAndShapeInferencing(options));

  // perform the final steps for this graph and all subgraphs
  auto finalize_func = [&options](Graph& graph) {
            graph.CleanUnusedInitializersAndNodeArgs(options.initializer_names_to_preserve);
            graph.GraphResolveNeeded(false);

            // if we are resolving immediately after loading from a GraphProto, we don't need to
            // do a proto sync
            if (options.no_proto_sync_required) {
                graph.GraphProtoSyncNeeded(false);
            }

            graph.resolve_context_.Clear();

            return Status::OK(); };

  ORT_RETURN_IF_ERROR(ForThisAndAllSubgraphs(all_subgraphs, finalize_func));

  ++num_resolves_;

  return Status::OK();
}

void Graph::SetName(const std::string& name) {
  graph_proto_->set_name(name);
}

void Graph::SetDescription(const std::string& description) {
  graph_proto_->set_doc_string(description);
}

bool Graph::ResolveContext::IsLocalValue(const std::string& name) const {
  return output_args.find(name) != output_args.cend() ||
         inputs_and_initializers.find(name) != inputs_and_initializers.cend();
}

bool Graph::ResolveContext::IsInputInitializerOrOutput(const std::string& name, bool check_ancestors) const {
  return IsLocalValue(name) ||
         (check_ancestors && graph.parent_graph_ &&
          graph.parent_graph_->resolve_context_.IsInputInitializerOrOutput(name, check_ancestors));
}

bool Graph::ResolveContext::IsOuterScopeValue(const std::string& name) const {
  return graph.parent_graph_ && graph.parent_graph_->resolve_context_.IsInputInitializerOrOutput(name, true);
}
#endif  // !defined(ORT_MINIMAL_BUILD)

#if !defined(ORT_MINIMAL_BUILD) || defined(ORT_EXTENDED_MINIMAL_BUILD)
void Graph::AddInitializedTensor(const TensorProto& tensor) {
  auto existing = name_to_initial_tensor_.find(tensor.name());
  if (existing != name_to_initial_tensor_.cend()) {
    ORT_ENFORCE(existing->second == &tensor,
                "AddInitializedTensor already has tensor with name ", tensor.name(), " but different TensorProto.");
    return;
  }

  const gsl::not_null<TensorProto*> tensor_added{graph_proto_->add_initializer()};
  *(tensor_added) = tensor;
  name_to_initial_tensor_[tensor.name()] = tensor_added;
  SetGraphResolveNeeded();
  if (!is_loaded_from_model_file_ && GetNodeArg(tensor.name()) == nullptr) {
    // make sure there is a NodeArg for the initializer as SetGraphInputsOutputs may add it to the graph inputs.
    // the shape will be set to the correct value in TypeCheckInputsAndInitializers as we don't yet know whether there
    // will be a matching graph input for this initializer (we prefer shape info from the graph input).
    TypeProto t;
    t.mutable_tensor_type()->set_elem_type(tensor.data_type());

    ORT_IGNORE_RETURN_VALUE(GetOrCreateNodeArg(tensor.name(), &t));
  }
}
#endif  // !defined(ORT_MINIMAL_BUILD) || defined(ORT_EXTENDED_MINIMAL_BUILD)

const std::string& Graph::Name() const noexcept {
  return graph_proto_->name();
}

const std::string& Graph::Description() const noexcept {
  return graph_proto_->doc_string();
}

const Path& Graph::ModelPath() const {
  return owning_model_.ModelPath();
}

template <typename T, typename TIter>
static void RemoveRepeatedFieldEntry(T& repeated_field, const TIter& entry_to_remove) {
  auto num_entries = repeated_field.size();
  if (num_entries > 1) {
    // swap the entry being deleted with the last one, and delete it.
    // we do this so we don't have to move all the entries past the one being deleted down one.
    auto slot = entry_to_remove - repeated_field.begin();
    auto last_entry = repeated_field.end() - 1;
    repeated_field.SwapElements(gsl::narrow<int>(slot), gsl::narrow<int>(num_entries - 1));
    repeated_field.erase(last_entry);
  } else {
    repeated_field.erase(entry_to_remove);
  }
}

bool Graph::IsInitializedTensor(const std::string& name) const {
  return name_to_initial_tensor_.count(name) > 0;
}

#if !defined(DISABLE_SPARSE_TENSORS)
bool Graph::IsSparseInitializer(const std::string& name) const {
  return sparse_tensor_names_.count(name) > 0;
}
#endif

void Graph::RemoveInitializedTensor(const std::string& tensor_name) {
  bool found = false;
  auto iter = name_to_initial_tensor_.find(tensor_name);
  found = iter != name_to_initial_tensor_.end();
  if (found) {
    name_to_initial_tensor_.erase(iter);
#if !defined(DISABLE_SPARSE_TENSORS)
    sparse_tensor_names_.erase(tensor_name);
#endif
    SetGraphResolveNeeded();
  } else {
#if !defined(DISABLE_SPARSE_TENSORS)
    ORT_ENFORCE(sparse_tensor_names_.count(tensor_name) == 0, "sparse_tensor_names_ not in sync with name_to_initial_tensor_");
#endif
  }

  auto& mutable_initializers = *(graph_proto_->mutable_initializer());
  auto proto_entry = std::find_if(mutable_initializers.begin(), mutable_initializers.end(),
                                  [&tensor_name](const TensorProto& entry) { return entry.name() == tensor_name; });

  if (proto_entry != mutable_initializers.end()) {
    RemoveRepeatedFieldEntry(mutable_initializers, proto_entry);
  } else {
    // these should always be in sync as the pointer in name_to_initial_tensor_ is to memory owned by graph_proto_
    ORT_ENFORCE(!found, "graph_proto_ is not in sync with name_to_initial_tensor_.");
  }
}

#if !defined(ORT_MINIMAL_BUILD)
Status Graph::ReplaceInitializedTensorImpl(ONNX_NAMESPACE::TensorProto new_initializer, bool is_external) {
  // name_to_initial_tensor_ maps from name to const TensorProto*, so we first
  // look up the const pointer by name, then find and modify the mutable
  // pointed-to TensorProto in graph_proto_.
  const auto& initializer_name = new_initializer.name();
  const auto name_to_initializer_it = name_to_initial_tensor_.find(initializer_name);
  ORT_RETURN_IF_NOT(name_to_initializer_it != name_to_initial_tensor_.end(),
                    "Failed to find existing initializer with name ", initializer_name, ".");

  const auto& old_initializer = *(name_to_initializer_it->second);

  auto dims_eq = [&old_initializer, &new_initializer]() {
    if (old_initializer.dims_size() != new_initializer.dims_size()) return false;
    for (int i = 0; i < old_initializer.dims_size(); ++i) {
      if (old_initializer.dims(i) != new_initializer.dims(i)) return false;
    }
    return true;
  };

  ORT_RETURN_IF_NOT(!is_external || utils::HasExternalData(old_initializer), "Trying to replace non-external initializer with external data");

  ORT_RETURN_IF_NOT(dims_eq(), "Replacement tensor's dimensions do not match.");
  ORT_RETURN_IF_NOT(old_initializer.data_type() == new_initializer.data_type(),
                    "Replacement tensor's data type does not match.");

  auto& mutable_initializers = *(graph_proto_->mutable_initializer());
  // use cheaper pointer comparison to find old entry
  auto existing_entry = std::find(mutable_initializers.pointer_begin(), mutable_initializers.pointer_end(),
                                  &old_initializer);

  // these should always be in sync as the pointer in name_to_initial_tensor_ is to memory owned by graph_proto_
  ORT_ENFORCE(existing_entry != mutable_initializers.pointer_end(),
              "graph_proto_ is not in sync with name_to_initial_tensor_");

  **existing_entry = std::move(new_initializer);

  return Status::OK();
}

Status Graph::ReplaceInitializedTensor(ONNX_NAMESPACE::TensorProto new_initializer) {
  return ReplaceInitializedTensorImpl(std::move(new_initializer), false);
}

#if !defined(DISABLE_EXTERNAL_INITIALIZERS)
Status Graph::InjectExternalInitializedTensors(const InlinedHashMap<std::string, OrtValue>& external_initializers) {
  for (const auto& e : external_initializers) {
    const auto& name = e.first;
    const OrtValue& ort_value = e.second;
    auto tensor_proto = utils::TensorToTensorProto(ort_value.Get<Tensor>(), name);
    ORT_RETURN_IF_ERROR(ReplaceInitializedTensorImpl(std::move(tensor_proto), true));
    LOGS(logger_, INFO) << "Replaced external initializer: " << name;
  }
  return Status::OK();
}
#endif  // DISABLE_EXTERNAL_INITIALIZERS

#endif  // !defined(ORT_MINIMAL_BUILD)

bool Graph::GetInitializedTensor(const std::string& tensor_name, const TensorProto*& value) const {
  auto iter = name_to_initial_tensor_.find(tensor_name);
  if (name_to_initial_tensor_.end() == iter) {
    value = nullptr;
    return false;
  }
  value = iter->second;
  return true;
}

void Graph::CleanAllInitializedTensors() noexcept {
  name_to_initial_tensor_.clear();
#if !defined(DISABLE_SPARSE_TENSORS)
  sparse_tensor_names_.clear();
#endif

  // Clearing RepeatedPtrFields does not free objects' memory. The memory is retained
  // and can be reused. Need to explicitly release the cleared objects and free the
  // memory.
  graph_proto_->mutable_initializer()->Clear();
  const int num_cleared = graph_proto_->initializer().ClearedCount();
  for (int i = 0; i < num_cleared; i++) {
    delete graph_proto_->mutable_initializer()->ReleaseCleared();
  }
}

const ONNX_NAMESPACE::TensorProto* Graph::GetConstantInitializer(const std::string& initializer_name,
                                                                 bool check_outer_scope) const {
  const ONNX_NAMESPACE::TensorProto* initializer = nullptr;
  if (GetInitializedTensor(initializer_name, initializer)) {
    if (CanOverrideInitializer()) {
      const auto& graph_inputs = GetInputsIncludingInitializers();
      bool is_constant = std::none_of(graph_inputs.cbegin(), graph_inputs.cend(),
                                      [&initializer_name](const NodeArg* input) {
                                        return input->Name() == initializer_name;
                                      });

      if (!is_constant) {
        initializer = nullptr;
      }
    }
  } else if (check_outer_scope && IsSubgraph()) {
    // make sure there's not a local value with the same name. if there is it shadows any initializer in outer scope.
    if (IsOuterScopeValue(initializer_name)) {
      initializer = parent_graph_->GetConstantInitializer(initializer_name, check_outer_scope);
    }
  }

  return initializer;
}

const ONNX_NAMESPACE::TensorProto* Graph::GetInitializer(const std::string& initializer_name,
                                                         bool check_outer_scope) const {
  const ONNX_NAMESPACE::TensorProto* initializer = nullptr;
  if (GetInitializedTensor(initializer_name, initializer)) {
    return initializer;
  } else if (check_outer_scope && IsSubgraph()) {
    // make sure there's not a local value with the same name. if there is it shadows any initializer in outer scope.
    if (IsOuterScopeValue(initializer_name)) {
      initializer = parent_graph_->GetInitializer(initializer_name, check_outer_scope);
    }
  }

  return initializer;
}

#if !defined(ORT_MINIMAL_BUILD)
void Graph::AddValueInfo(const NodeArg* new_value_info) {
  NodeArg* node_arg = GetNodeArg(new_value_info->Name());
  ORT_ENFORCE(node_arg && node_arg == new_value_info, "Error: trying to add an value info that are no in graph.");
  value_info_.insert(new_value_info);
}

std::vector<NodeArg*> Graph::CreateNodeArgs(const google::protobuf::RepeatedPtrField<std::string>& names,
                                            const ArgNameToTypeMap& name_to_type_map) {
  const auto name_to_type_map_end = name_to_type_map.end();
  std::vector<NodeArg*> results;
  results.reserve(names.size());

  for (auto& name : names) {
    const TypeProto* type = nullptr;

    auto name_to_type_iter = name_to_type_map.find(name);
    if (name_to_type_iter != name_to_type_map_end) {
      // This node input arg type/shape does exist in graph proto.
      // Assign type/shape information to node input arg.
      type = &(name_to_type_iter->second);
    }

    auto node_arg = &GetOrCreateNodeArg(name, type);
    results.push_back(node_arg);
  }

  return results;
}

Node& Graph::AddNode(const Node& other) {
  const auto& definitions = other.GetDefinitions();

  auto& new_node = AddNode(other.Name(), other.OpType(), other.Description(),
                           definitions.input_defs,
                           definitions.output_defs,
                           &other.GetAttributes(),
                           other.Domain());

  return new_node;
}

Node& Graph::AddNode(const NodeProto& node_proto,
                     const ArgNameToTypeMap& name_to_type_map) {
  auto input_defs = CreateNodeArgs(node_proto.input(), name_to_type_map);
  auto output_defs = CreateNodeArgs(node_proto.output(), name_to_type_map);

  const int num_attributes = node_proto.attribute_size();
  NodeAttributes attributes;
  attributes.reserve(num_attributes);

  for (int i = 0; i < num_attributes; ++i) {
    auto& attr = node_proto.attribute(i);
    attributes[attr.name()] = attr;
  }

  return AddNode(node_proto.name(),
                 node_proto.op_type(),
                 node_proto.doc_string(),
                 input_defs,
                 output_defs,
                 &attributes,
                 node_proto.domain());
}

static flatbuffers::Offset<flatbuffers::Vector<flatbuffers::Offset<flatbuffers::String>>>
SaveInputsOutputsToOrtFormat(flatbuffers::FlatBufferBuilder& builder, const std::vector<const NodeArg*>& src) {
  std::vector<flatbuffers::Offset<flatbuffers::String>> vec(src.size());
  std::transform(src.cbegin(), src.cend(), vec.begin(),
                 [&builder](const NodeArg* entry) {
                   return builder.CreateSharedString(entry->Name());
                 });
  return builder.CreateVector(vec);
}

common::Status Graph::SaveToOrtFormat(flatbuffers::FlatBufferBuilder& builder,
                                      flatbuffers::Offset<fbs::Graph>& fbs_graph) const {
  auto inputs = SaveInputsOutputsToOrtFormat(builder, graph_inputs_including_initializers_);
  auto outputs = SaveInputsOutputsToOrtFormat(builder, graph_outputs_);

#if !defined(DISABLE_SPARSE_TENSORS)
  std::vector<flatbuffers::Offset<fbs::SparseTensor>> sparse_initializers_data;
  sparse_initializers_data.reserve(sparse_tensor_names_.size());
#endif
  const auto sparse_end = sparse_tensor_names_.end();

  std::vector<flatbuffers::Offset<fbs::Tensor>> initializers_data;
#if !defined(DISABLE_SPARSE_TENSORS)
  assert(sparse_tensor_names_.size() <= name_to_initial_tensor_.size());
  initializers_data.reserve(name_to_initial_tensor_.size() - sparse_tensor_names_.size());
#else
  initializers_data.reserve(name_to_initial_tensor_.size());
#endif
  const auto& model_path = ModelPath();

  for (const auto& pair : name_to_initial_tensor_) {
    if (sparse_tensor_names_.find(pair.first) == sparse_end) {
      flatbuffers::Offset<fbs::Tensor> fbs_tensor;
      ORT_RETURN_IF_ERROR(
          fbs::utils::SaveInitializerOrtFormat(builder, *pair.second, model_path, fbs_tensor));
      initializers_data.push_back(fbs_tensor);
    }
#if !defined(DISABLE_SPARSE_TENSORS)
    else {
      SparseTensorProto sparse_initializer;
      ORT_RETURN_IF_ERROR(utils::DenseTensorToSparseTensorProto(*pair.second, model_path, sparse_initializer));
      flatbuffers::Offset<fbs::SparseTensor> fbs_sparse_tensor;
      ORT_RETURN_IF_ERROR(
          fbs::utils::SaveSparseInitializerOrtFormat(builder, sparse_initializer, model_path, fbs_sparse_tensor));
      sparse_initializers_data.push_back(fbs_sparse_tensor);
    }
#endif
  }
#if !defined(DISABLE_SPARSE_TENSORS)
  auto sparse_initializers = builder.CreateVector(sparse_initializers_data);
#endif
  auto initializers = builder.CreateVector(initializers_data);

  std::vector<flatbuffers::Offset<fbs::ValueInfo>> node_args_data;
  node_args_data.reserve(node_args_.size());
  for (const auto& pair : node_args_) {
    flatbuffers::Offset<fbs::ValueInfo> fbs_val_info;
    ORT_RETURN_IF_ERROR(
        fbs::utils::SaveValueInfoOrtFormat(builder, pair.second->ToProto(), fbs_val_info));
    node_args_data.push_back(fbs_val_info);
  }
  auto node_args = builder.CreateVector(node_args_data);

  std::vector<flatbuffers::Offset<fbs::Node>> nodes_vec;
  std::vector<flatbuffers::Offset<fbs::NodeEdge>> node_edges_vec;
  node_edges_vec.reserve(nodes_.size());
  for (const auto& node : nodes_) {
    if (node != nullptr) {
      flatbuffers::Offset<fbs::Node> fbs_node;
      ORT_RETURN_IF_ERROR(node->SaveToOrtFormat(builder, fbs_node));
      nodes_vec.push_back(fbs_node);
      node_edges_vec.push_back(node->SaveEdgesToOrtFormat(builder));
    }
  }
  auto nodes = builder.CreateVector(nodes_vec);
  auto node_edges = builder.CreateVector(node_edges_vec);

#if !defined(ORT_MINIMAL_BUILD) || defined(ORT_EXTENDED_MINIMAL_BUILD)
  auto runtime_optimizations = flatbuffers::Offset<fbs::RuntimeOptimizations>{};  // null value
  if (!RuntimeOptimizations().IsEmpty()) {
    flatbuffers::Offset<RuntimeOptimizationRecordContainer::FbsRuntimeOptimizationRecordContainer>
        runtime_optimization_records;
    ORT_RETURN_IF_ERROR(RuntimeOptimizations().SaveToOrtFormat(builder, runtime_optimization_records));
    runtime_optimizations = fbs::CreateRuntimeOptimizations(builder, runtime_optimization_records);
  }
#endif

  fbs::GraphBuilder gb(builder);
  gb.add_initializers(initializers);
  gb.add_node_args(node_args);
  gb.add_nodes(nodes);
  gb.add_max_node_index(gsl::narrow_cast<uint32_t>(nodes_.size()));
  gb.add_node_edges(node_edges);
  gb.add_inputs(inputs);
  gb.add_outputs(outputs);
#if !defined(DISABLE_SPARSE_TENSORS)
  gb.add_sparse_initializers(sparse_initializers);
#endif
#if !defined(ORT_MINIMAL_BUILD) || defined(ORT_EXTENDED_MINIMAL_BUILD)
  gb.add_runtime_optimizations(runtime_optimizations);
#endif
  fbs_graph = gb.Finish();
  return Status::OK();
}
#endif  // !defined(ORT_MINIMAL_BUILD)

#if !defined(ORT_MINIMAL_BUILD) || defined(ORT_EXTENDED_MINIMAL_BUILD)
std::string Graph::GenerateNodeArgName(const std::string& base_name) {
  std::string new_name = base_name;
  // Check if new_name has been used in as any of node_args_' names.
  // Check if new_name has been generated by this function.
  // If both are not, add new_name into name set and return the new_name
  // as the generated name. Otherwise, keep generating new names.
  while (node_args_.find(new_name) != node_args_.end() ||
         generated_node_arg_names_.find(new_name) != generated_node_arg_names_.end()) {
    std::ostringstream str;
    str << base_name << "_token_" << name_generator_++;
    new_name = str.str();
  }

  generated_node_arg_names_.insert(new_name);
  return new_name;
}

std::string Graph::GenerateNodeName(const std::string& base_name) {
  // Define name-checking function for node name.
  // Return true if the input name hasn't been used. Otherwise, return false.
  auto name_is_ok = [&](const std::string name) {
    for (auto it = nodes_.begin(); it != nodes_.end(); ++it) {
      if (*it == nullptr) {
        continue;
      }
      if (it->get()->Name() != name) {
        continue;
      }
      // Find a matched name so we cannot reuse the input name.
      return false;
    }

    if (generated_node_names_.find(name) != generated_node_names_.end()) {
      // Find a matched name so we cannot reuse the input name.
      return false;
    }

    // The input name can be reused.
    return true;
  };

  // Start with the input name.
  std::string new_name = base_name;

  while (!name_is_ok(new_name)) {
    std::ostringstream str;
    str << base_name << "_token_" << name_generator_++;
    new_name = str.str();
  }

  // Make sure this new_name is not going to be reused.
  generated_node_names_.insert(new_name);

  return new_name;
}

Node& Graph::AddNode(const std::string& name,
                     const std::string& op_type,
                     const std::string& description,
                     gsl::span<NodeArg* const> input_args,
                     gsl::span<NodeArg* const> output_args,
                     const NodeAttributes* attributes,
                     const std::string& domain) {
  std::vector<NodeArg*> inputs;
  std::vector<NodeArg*> outputs;
  inputs.resize(input_args.size());
  outputs.resize(output_args.size());
  int i = 0;
  for (auto input_arg : input_args) {
    inputs[i++] = &GetOrCreateNodeArg(input_arg->Name(), input_arg->TypeAsProto());
  }
  i = 0;
  for (auto output_arg : output_args) {
    outputs[i++] = &GetOrCreateNodeArg(output_arg->Name(), output_arg->TypeAsProto());
  }

  const gsl::not_null<Node*> node = AllocateNode();
  node->Init(name, op_type, description, inputs, outputs, attributes, domain);
  if (0 != op_type.compare(kNoOp)) {
    GraphProtoSyncNeeded(true);
  }

  return *node;
}

bool Graph::RemoveNode(NodeIndex p_index) {
  auto node = GetNode(p_index);
  if (nullptr == node) {
    return false;
  }

  // Node must be disconnected from any downstream nodes before removal
  ORT_ENFORCE(node->GetOutputEdgesCount() == 0, "Can't remove node ", node->Name(), " as it still has output edges.");

  // Remove all input edges.
  // Need to copy the edge info first so we can remove the real edges while iterating the copy of edge info.
  auto input_edges = node->GetRelationships().input_edges;

  for (auto& input_edge : input_edges) {
    RemoveEdge(input_edge.GetNode().Index(), p_index, input_edge.GetSrcArgIndex(), input_edge.GetDstArgIndex());
  }

  return ReleaseNode(p_index);
}
#endif  // !defined(ORT_MINIMAL_BUILD) || defined(ORT_EXTENDED_MINIMAL_BUILD)

#if !defined(ORT_MINIMAL_BUILD)
bool Graph::AddControlEdge(NodeIndex src_node_index, NodeIndex dst_node_index) {
  if (nodes_.size() <= src_node_index ||
      nodes_.size() <= dst_node_index ||
      nullptr == nodes_[src_node_index] ||
      nullptr == nodes_[dst_node_index]) {
    // Invalid node indexes specified.
    return false;
  }

  GSL_SUPPRESS(es .84) {  // ignoring return from insert()
    nodes_[src_node_index]->MutableRelationships().output_edges.insert(Node::EdgeEnd(*nodes_[dst_node_index]));
    nodes_[dst_node_index]->MutableRelationships().input_edges.insert(Node::EdgeEnd(*nodes_[src_node_index]));
    nodes_[dst_node_index]->MutableRelationships().control_inputs.insert(nodes_[src_node_index]->Name());
  }

  return true;
}

const ONNX_NAMESPACE::GraphProto& Graph::ToGraphProto() {
  if (!GraphProtoSyncNeeded()) {
    return *graph_proto_;
  }

  // Nodes.
  ToGraphProtoInternal(*graph_proto_);

  GraphProtoSyncNeeded(false);

  return *graph_proto_;
}

ONNX_NAMESPACE::GraphProto Graph::ToGraphProto() const {
#if !defined(DISABLE_SPARSE_TENSORS)
  if (!GraphProtoSyncNeeded() && sparse_tensor_names_.empty()) {
    return *graph_proto_;
  }
#else
  if (!GraphProtoSyncNeeded()) {
    return *graph_proto_;
  }
#endif

  GraphProto result;
  ToGraphProtoInternal(result);
  // Path of the owning model
  // This is used for constructing full path for external data
  // if it exists

#if !defined(DISABLE_SPARSE_TENSORS)
  const auto& model_path = ModelPath();
  // We want to make sure that sparse initializers do not appear
  // as dense duplicates within the initializers list.
  if (!sparse_tensor_names_.empty()) {
    const auto sparse_end = sparse_tensor_names_.end();
    auto* mutable_initializer = result.mutable_initializer();
    for (const auto& initializer : graph_proto_->initializer()) {
      if (sparse_end == sparse_tensor_names_.find(initializer.name())) {
        *mutable_initializer->Add() = initializer;
      } else {
        auto& sparse_initializer = *result.add_sparse_initializer();
        auto status = utils::DenseTensorToSparseTensorProto(initializer, model_path, sparse_initializer);
        ORT_ENFORCE(status.IsOK(), "Failed to convert dense initializer to sparse");
      }
    }
  } else {
    *result.mutable_initializer() = graph_proto_->initializer();
  }
#else
  *result.mutable_initializer() = graph_proto_->initializer();
#endif

  return result;
}

ONNX_NAMESPACE::GraphProto Graph::ToGraphProtoWithExternalInitializers(const std::string& external_file_name,
                                                                       size_t initializer_size_threshold) const {
  GraphProto result;
  ToGraphProtoInternal(result);

  std::ofstream external_stream(external_file_name, std::ofstream::out | std::ofstream::binary);
  ORT_ENFORCE(external_stream.is_open());
  int64_t external_offset = 0;

  // Add the initializers to the result graph.
#if !defined(DISABLE_SPARSE_TENSORS)
  const auto& model_path = ModelPath();
  const auto sparse_end = sparse_tensor_names_.end();
#endif

  for (const auto& initializer : graph_proto_->initializer()) {
#if !defined(DISABLE_SPARSE_TENSORS)
    if (sparse_end != sparse_tensor_names_.find(initializer.name())) {
      // Sparse tensors are added to the ONNX file.
      auto& sparse_initializer = *result.add_sparse_initializer();
      auto status = utils::DenseTensorToSparseTensorProto(initializer, model_path, sparse_initializer);
      ORT_ENFORCE(status.IsOK(), "Failed to convert dense initializer to sparse");
    } else {
#endif
      // Dense tensors larger than the threshold are added to the external file.
      TensorProto* output_proto = result.add_initializer();

      std::vector<uint8_t> raw_data;
      ORT_THROW_IF_ERROR(utils::UnpackInitializerData(initializer, Path(), raw_data));
      size_t tensor_bytes_size = raw_data.size();
      if (tensor_bytes_size < initializer_size_threshold) {
        *output_proto = initializer;
        continue;
      }

      for (size_t index = 0; index != tensor_bytes_size; ++index) {
        external_stream << raw_data[index];
      }

      output_proto->set_data_location(ONNX_NAMESPACE::TensorProto_DataLocation::TensorProto_DataLocation_EXTERNAL);
      ONNX_NAMESPACE::StringStringEntryProto* location = output_proto->add_external_data();
      location->set_key("location");
      location->set_value(external_file_name);
      ONNX_NAMESPACE::StringStringEntryProto* offset = output_proto->add_external_data();
      offset->set_key("offset");
      offset->set_value(std::to_string(external_offset));
      ONNX_NAMESPACE::StringStringEntryProto* length = output_proto->add_external_data();
      length->set_key("length");
      length->set_value(std::to_string(tensor_bytes_size));

      output_proto->set_name(initializer.name());
      output_proto->set_data_type(initializer.data_type());
      for (int i = 0; i != initializer.dims_size(); ++i) {
        output_proto->add_dims(initializer.dims(i));
      }
      output_proto->set_doc_string(initializer.doc_string());

      external_offset += tensor_bytes_size;
#if !defined(DISABLE_SPARSE_TENSORS)
    }
#endif
  }

  return result;
}

void Graph::ToGraphProtoInternal(ONNX_NAMESPACE::GraphProto& graph_proto) const {
  graph_proto_->clear_node();
  graph_proto_->clear_input();
  graph_proto_->clear_output();
  graph_proto_->clear_value_info();
  graph_proto.set_name(Name());
  graph_proto.set_doc_string(Description());

  for (const auto* input_arg : GetInputsIncludingInitializers()) {
    *(graph_proto.mutable_input()->Add()) = input_arg->ToProto();
  }

  for (const auto* output_arg : GetOutputs()) {
    *(graph_proto.mutable_output()->Add()) = output_arg->ToProto();
  }

  for (const auto* value_info : value_info_) {
    *(graph_proto.mutable_value_info()->Add()) = value_info->ToProto();
  }

  // add the NodeArg info for outer scope NodeArgs so we capture the type information
  for (const auto& name : outer_scope_node_arg_names_) {
    auto* node_arg = GetNodeArg(name);
    ORT_ENFORCE(node_arg, "Outer scope node arg name '" + name + "'was added but does not exist. ");
    *(graph_proto.mutable_value_info()->Add()) = node_arg->ToProto();
  }

  GraphViewer graph_viewer(*this);
  // Nodes must be sorted in Topological Order in the GraphProto per ONNX spec.
  for (auto& node_idx : graph_viewer.GetNodesInTopologicalOrder()) {
    const gsl::not_null<NodeProto*> node_proto{graph_proto.add_node()};
    const gsl::not_null<const Node*> p_node{GetNode(node_idx)};
    // we need to update any GraphProto attributes for subgraphs so that any changes made by things
    // such as the optimizers are captured. otherwise we can end up saving an invalid graph.
    p_node->ToProto(*node_proto, /* update_subgraphs */ true);
  }
}

void Graph::CleanUnusedInitializersAndNodeArgs(const std::unordered_set<std::string>* initializer_names_to_preserve) {
  // Node Args being used
  std::unordered_set<const NodeArg*> used_args;
  used_args.reserve(node_args_.size());

  // Node Args we want to preserved even not being used
  std::unordered_set<const NodeArg*> node_args_to_preserve;
  if (initializer_names_to_preserve) {
    node_args_to_preserve.reserve(initializer_names_to_preserve->size());
    for (const auto& initializer_name : *initializer_names_to_preserve) {
      const auto* initializer_node_arg = GetNodeArg(initializer_name);
      if (initializer_node_arg != nullptr) {
        ORT_IGNORE_RETURN_VALUE(node_args_to_preserve.insert(initializer_node_arg));
      }
    }
  }

  // anything that provides a required graph input (GetInputs), an optional graph input (GetOverridableInitializers)
  // or a graph output (GetOutputs) cannot be removed
  const auto& inputs = GetInputs();
  const auto& overridable_initializers = GetOverridableInitializers();
  const auto& outputs = GetOutputs();

  std::for_each(inputs.cbegin(), inputs.cend(), [&used_args](const NodeArg* input) {
    ORT_IGNORE_RETURN_VALUE(used_args.insert(input));
  });

  std::for_each(overridable_initializers.cbegin(), overridable_initializers.cend(),
                [&used_args](const NodeArg* input) {
                  ORT_IGNORE_RETURN_VALUE(used_args.insert(input));
                });

  std::for_each(outputs.cbegin(), outputs.cend(), [&used_args](const NodeArg* output) {
    ORT_IGNORE_RETURN_VALUE(used_args.insert(output));
  });

  for (const auto& node : Nodes()) {
    for (const auto* def : node.InputDefs()) {
      ORT_IGNORE_RETURN_VALUE(used_args.insert(def));
    }

    for (const auto* def : node.ImplicitInputDefs()) {
      ORT_IGNORE_RETURN_VALUE(used_args.insert(def));
    }
  }

  std::vector<std::string> erase_list;
  auto used_args_end = used_args.cend();
  for (const auto& pv : name_to_initial_tensor_) {
    const std::string& name = pv.first;
    const auto* initializer_node_arg = GetNodeArg(name);
    ORT_ENFORCE(initializer_node_arg != nullptr, "Cannot find NodeArgs for [", name, "]");
    if (used_args.find(initializer_node_arg) == used_args_end &&
        node_args_to_preserve.find(initializer_node_arg) == node_args_to_preserve.cend()) {
      // on the first call to Graph::Resolve we are removing unnecessary initializers that should be removed
      // from the model.
      // on later calls we are removing initializers that optimizations have made redundant.
      if (num_resolves_ == 0) {
        LOGS(logger_, WARNING) << "Removing initializer '"
                               << name << "'. It is not used by any node and should be removed from the model.";
      } else {
        LOGS(logger_, INFO) << "Removing initializer '" << name << "'. It is no longer used by any node.";
      }

      erase_list.push_back(name);
    }
  }

  std::for_each(erase_list.cbegin(), erase_list.cend(),
                [this](const std::string& name) {
                  RemoveInitializedTensor(name);

                  // handle edge case where the unused initializer has a matching graph input.
                  // this can only happen when initializers cannot be overridden via an optional graph input.
                  // (otherwise this initializer wouldn't be allowed to be removed due to it backing an optional
                  // graph input).
                  if (CanOverrideInitializer() == false) {
                    auto& proto_inputs = *graph_proto_->mutable_input();
                    auto i = std::find_if(proto_inputs.begin(), proto_inputs.end(),
                                          [&name](const ONNX_NAMESPACE::ValueInfoProto& input) {
                                            return input.name() == name;
                                          });

                    if (i != proto_inputs.end()) {
                      RemoveRepeatedFieldEntry(proto_inputs, i);
                    }

                    auto& inputs_including_initializers = graph_inputs_including_initializers_;
                    auto j = std::find_if(inputs_including_initializers.begin(), inputs_including_initializers.end(),
                                          [&name](const NodeArg* input) { return input->Name() == name; });

                    if (j != inputs_including_initializers.end()) {
                      inputs_including_initializers.erase(j);
                    }
                  }
                });

  // Clear the unused NodeArgs
  // We also want to scan the output NodeArgs of each node
  // In case one output of a node is neither used as an input of another node nor an output of graph
  for (const auto& node : Nodes()) {
    for (const auto* def : node.OutputDefs()) {
      ORT_IGNORE_RETURN_VALUE(used_args.insert(def));
    }
  }

  // We also need to check the Outer Scope NodeArgs
  for (const auto& outer_scope_node_arg_name : outer_scope_node_arg_names_) {
    const auto* outer_scope_node_arg = GetNodeArg(outer_scope_node_arg_name);
    ORT_ENFORCE(outer_scope_node_arg != nullptr, "Cannot find NodeArgs for [", outer_scope_node_arg_name, "]");
    ORT_IGNORE_RETURN_VALUE(node_args_to_preserve.insert(outer_scope_node_arg));
  }

  auto node_args_to_preserve_end = node_args_to_preserve.cend();
  for (auto it = node_args_.cbegin(), node_args_end = node_args_.cend(); it != node_args_end; /* no increment */) {
    auto current_entry = it++;
    const auto* current_node_arg = current_entry->second.get();
    const auto& node_arg_name = current_entry->first;
    // For some reason, we still have some code hold the raw pointer to the unused NodeArgs,
    // Remove only the NodeArgs with no type for now
    // TODO, investigate the issue when running using mpirun
    if (!node_arg_name.empty() && used_args.find(current_node_arg) == used_args_end &&
        node_args_to_preserve.find(current_node_arg) == node_args_to_preserve_end &&
        !current_node_arg->ToProto().has_type()) {
      LOGS(logger_, INFO) << "Removing NodeArg '" << node_arg_name << "'. It is no longer used by any node.";
      // Need to remove the NodeArg from both value_info_ and node_args_
      value_info_.erase(current_node_arg);
      node_args_.erase(current_entry);
    }
  }
}

#endif  // !defined(ORT_MINIMAL_BUILD)

void Graph::ComputeOverridableInitializers() {
  graph_overridable_initializers_.clear();
  if (CanOverrideInitializer()) {
    // graph_inputs_excluding_initializers_ and graph_inputs_including_initializers_
    // are inserted in the same order. So we walk and compute the difference.
    auto f_incl = graph_inputs_including_initializers_.cbegin();
    const auto l_incl = graph_inputs_including_initializers_.cend();
    auto f_excl = graph_inputs_excluding_initializers_.cbegin();
    const auto l_excl = graph_inputs_excluding_initializers_.cend();

    while (f_incl != l_incl) {
      // Equal means not an initializer
      if (f_excl != l_excl && *f_incl == *f_excl) {
        ++f_incl;
        ++f_excl;
        continue;
      }
      graph_overridable_initializers_.push_back(*f_incl);
      ++f_incl;
    }
  }
}

#if !defined(ORT_MINIMAL_BUILD)

GSL_SUPPRESS(es .84)  // warning about ignoring return value from insert(...)
Status Graph::SetGraphInputsOutputs() {
  // If loaded from a model file, we start from the specified inputs and
  // outputs set earlier by InitializeStateFromModelFileGraphProto().
  // Otherwise (!is_loaded_from_model_file_), we need to fix up the inputs and
  // may also need to infer inputs and outputs.
  // In either case, calls to SetInputs() or SetOutputs() may affect the actual
  // inputs and outputs.
  if (is_loaded_from_model_file_) return Status::OK();

  // Reset value_info.
  value_info_.clear();

  std::unordered_map<std::string, size_t> output_name_to_node_arg_index;
  std::vector<const NodeArg*> output_node_args_in_order;

  // if something is coming from outer scope, consider it already added
  std::unordered_set<std::string> added_input_names{outer_scope_node_arg_names_};
  graph_inputs_excluding_initializers_.clear();
  if (!graph_inputs_manually_set_) {
    graph_inputs_including_initializers_.clear();
  } else {
    // If we've set graph_inputs_including_initializers_ by calling SetInputs,
    // we copy its non-duplicate elements to graph_inputs_excluding_initializers_.
    // Later, we will erase initializers from graph_inputs_excluding_initializers_
    // if graph_inputs_manually_set_ is true.
    // In this way, we can ensure graph_inputs_excluding_initializers_ is the full
    // set of inputs less initializers, which could be a graph input used only
    // by a subgraph and thereby only an implicit input to a node, or a graph input
    // not used anywhere.
    // We also make sure graph_inputs_excluding_initializers_ list doesn't have any
    // duplicate names.
    std::unordered_set<std::string> existing_names;
    for (auto arg : graph_inputs_including_initializers_) {
      const std::string& name = arg->Name();
      if (existing_names.count(name) == 0) {
        graph_inputs_excluding_initializers_.push_back(arg);
        existing_names.insert(name);
      }
    }
  }

  if (!graph_outputs_manually_set_) {
    graph_outputs_.clear();
  }

  // Collect all nodes' outputs
  for (const auto& node : Nodes()) {
    for (const auto* output_def : node.OutputDefs()) {
      if (output_def->Exists()) {
        output_node_args_in_order.push_back(output_def);
        output_name_to_node_arg_index.insert({output_def->Name(), output_node_args_in_order.size() - 1});
      }
    }
  }

  // Init graph output args with copy of all node output args.
  auto graph_output_args = output_name_to_node_arg_index;
  for (const auto& node : Nodes()) {
    // Go thru all node's inputs.
    for (const auto* input_arg : node.InputDefs()) {
      if (!input_arg->Exists()) {
        // It's an optional input and does not exist in this case.
        continue;
      }

      auto output_arg_iter = output_name_to_node_arg_index.find(input_arg->Name());
      if (output_name_to_node_arg_index.end() == output_arg_iter) {
        // This input arg is not the output of another node so must come from either a graph input or an initializer.
        const std::string& name = input_arg->Name();

        if (added_input_names.end() == added_input_names.find(name)) {
          // This graph input has not been added into <graph_inputs_>.
          bool is_initializer = name_to_initial_tensor_.find(name) != name_to_initial_tensor_.end();

          if (!graph_inputs_manually_set_) {
            // if IR version < 4 all initializers must have a matching graph input
            // (even though the graph input is not allowed to override the initializer).
            // if IR version >= 4 initializers are not required to have a matching graph input.
            // any graph inputs that are to override initializers must be specified by calling SetInputs.
            if (!is_initializer || ir_version_ < 4) {
              graph_inputs_including_initializers_.push_back(input_arg);
            }
            if (!is_initializer) {
              // If input_arg is not of an initializer, we add it into graph_inputs_excluding_initializers_.
              graph_inputs_excluding_initializers_.push_back(input_arg);
            }
          } else {
            // graph_inputs_including_initializers_ has been manually populated by SetInputs.
            // Validation: the <input_arg> must be in graph inputs or initializers when it's manually set.
            if (!is_initializer) {
              const auto& inputs = graph_inputs_including_initializers_;
              bool in_inputs = std::find(inputs.begin(), inputs.end(), input_arg) != inputs.end();
              if (!in_inputs) {
                return Status(ONNXRUNTIME, onnxruntime::common::StatusCode::FAIL,
                              name + " must be either specified in graph inputs or graph initializers.");
              }
            } else {
              // If arg_input is of an initializer, we remove it from graph_inputs_excluding_initializers_
              // whose initial content has both initializers and non-initializers.
              auto input_pos = std::find(graph_inputs_excluding_initializers_.begin(),
                                         graph_inputs_excluding_initializers_.end(),
                                         input_arg);
              if (input_pos != graph_inputs_excluding_initializers_.end()) {
                graph_inputs_excluding_initializers_.erase(input_pos);
              }
            }
          }

          added_input_names.insert(name);
        }
      } else if (graph_output_args.erase(output_arg_iter->first) >= 1) {
        // Remove the output arg name from graph outputs since it's
        // the input of this node, which we call it intermediate result
        // and store it in <m_valueinfo>.
        value_info_.insert(input_arg);
      }
    }
  }

  if (!graph_outputs_manually_set_) {
    // Set graph outputs in order.
    std::vector<size_t> graph_output_args_index;
    graph_output_args_index.reserve(graph_output_args.size());
    for (const auto& output_arg : graph_output_args) {
      graph_output_args_index.push_back(output_arg.second);
    }

    std::sort(graph_output_args_index.begin(), graph_output_args_index.end());
    for (auto& output_arg_index : graph_output_args_index) {
      graph_outputs_.push_back(output_node_args_in_order[output_arg_index]);
    }
  }

  ComputeOverridableInitializers();

  return Status::OK();
}

IOnnxRuntimeOpSchemaCollectionPtr Graph::GetSchemaRegistry() const {
  return schema_registry_;
}

bool Graph::SetOpSchemaFromRegistryForNode(Node& node) {
  if (node.op_ != nullptr) return true;

  node.op_ = [&]() -> const ONNX_NAMESPACE::OpSchema* {
    const auto domain_to_version_it = DomainToVersionMap().find(node.Domain());
    if (domain_to_version_it == DomainToVersionMap().end()) {
      return nullptr;
    }
    const auto max_inclusive_version = domain_to_version_it->second;
    return schema_registry_->GetSchema(node.OpType(), max_inclusive_version, node.Domain());
  }();

  if (node.op_) {
    node.since_version_ = node.op_->since_version();

    if (node.op_->Deprecated()) {
      node.op_ = nullptr;
    }
  }

  return node.op_ != nullptr;
}
#endif  // !defined(ORT_MINIMAL_BUILD)

#if !defined(ORT_MINIMAL_BUILD) || defined(ORT_EXTENDED_MINIMAL_BUILD)
Status Graph::PopulateNodeArgToProducerConsumerLookupsFromNodes() {
  node_arg_to_producer_node_.clear();
  node_arg_to_consumer_nodes_.clear();

  for (const auto& node : Nodes()) {
    node.ForEachDef([&](const NodeArg& node_arg, bool is_input) {
      if (is_input) {
        node_arg_to_consumer_nodes_[node_arg.Name()].insert(node.Index());
      } else {
        node_arg_to_producer_node_.insert({node_arg.Name(), node.Index()});
      }
    });
  }

  return Status::OK();
}

// calling private ctor
GSL_SUPPRESS(r .11)
gsl::not_null<Node*> Graph::AllocateNode() {
  ORT_ENFORCE(nodes_.size() < static_cast<unsigned int>(std::numeric_limits<int>::max()));
  std::unique_ptr<Node> new_node(new Node(nodes_.size(), *this));
  Node* node{new_node.get()};

  nodes_.push_back(std::move(new_node));
  ++num_of_nodes_;
  GraphResolveNeeded(true);

  return gsl::not_null<Node*>{node};
}

// TODO: Does this need (and maybe AllocateNode) to be threadsafe so nodes_ and num_of_nodes_ managed more carefully?
bool Graph::ReleaseNode(NodeIndex index) {
  if (index >= nodes_.size()) {
    return false;
  }

  // index is valid, but the entry may already be empty
  if (nodes_[index] != nullptr) {
    nodes_[index] = nullptr;
    --num_of_nodes_;
    GraphProtoSyncNeeded(true);
    GraphResolveNeeded(true);
  }

  return true;
}

Node& Graph::CreateFusedSubGraphNode(const IndexedSubGraph& sub_graph, const std::string& fused_node_name) {
  const auto* func_meta_def = sub_graph.GetMetaDef();
  ORT_ENFORCE(nullptr != func_meta_def);
  std::vector<NodeArg*> input_args;
  std::vector<NodeArg*> output_args;
  std::unordered_map<std::string, int> input_indexes;
  std::unordered_map<std::string, int> output_indexes;

  int cur_idx = 0;
  for (const auto& arg_name : func_meta_def->inputs) {
    input_args.push_back(GetNodeArg(arg_name));
    input_indexes[arg_name] = cur_idx++;
  }

  cur_idx = 0;
  for (const auto& arg_name : func_meta_def->outputs) {
    output_args.push_back(GetNodeArg(arg_name));
    output_indexes[arg_name] = cur_idx++;
  }

  auto& fused_node = AddNode(fused_node_name,
                             func_meta_def->name,
                             func_meta_def->doc_string,
                             input_args,
                             output_args,
                             &func_meta_def->attributes,
                             func_meta_def->domain);

  fused_node.SetNodeType(Node::Type::Fused);
  fused_node.SetSinceVersion(func_meta_def->since_version);

#if !defined(ORT_MINIMAL_BUILD)
  // if this is a full build create the lightweight Function implementation that provides the schema so that
  // kernel lookup works as per usual, if not using an existing schema.
<<<<<<< HEAD
  if (sub_graph.use_existing_schema) {
=======
  // in an extended minimal build we do the lookup via a hash so don't need a schema.
  fused_node.SetSinceVersion(func_meta_def->since_version);
  if (sub_graph.schema_source == IndexedSubGraph::SourceOfSchema::EXISTING) {
>>>>>>> 9ad5b95e
    ORT_ENFORCE(SetOpSchemaFromRegistryForNode(fused_node),
                "Schema was not found for fused node. Domain:", fused_node.Domain(), " OpType:", fused_node.OpType());
  } else if (IndexedSubGraph::SourceOfSchema::REUSE_OR_CREATE == sub_graph.schema_source) {
    auto schema_key = GenerateSchemaKey(sub_graph);
    if (!reusable_fused_schema_map_.contains(schema_key)) {
      fused_schemas_containers_.push_back(
          function_utils::CreateSchema(*this, sub_graph, /*allow_aggregated_tensor_type=*/true));
      reusable_fused_schema_map_.emplace(schema_key, *fused_schemas_containers_.back());
    }

    fused_node.op_ = &(reusable_fused_schema_map_.at(schema_key).get());
  } else {
    fused_schemas_containers_.push_back(function_utils::CreateSchema(*this, sub_graph));
    fused_node.op_ = fused_schemas_containers_.back().get();
  }
#endif
  return fused_node;
}

Node& Graph::BeginFuseSubGraph(const IndexedSubGraph& sub_graph, const std::string& fused_node_name) {
  Node& node = CreateFusedSubGraphNode(sub_graph, fused_node_name);

  return node;
}

void Graph::FinalizeFuseSubGraph(const IndexedSubGraph& sub_graph, Node& fused_node) {
  const auto* func_meta_def = sub_graph.GetMetaDef();
  ORT_ENFORCE(nullptr != func_meta_def);

  std::unordered_map<std::string, int> input_indexes;
  std::unordered_map<std::string, int> output_indexes;

  int cur_idx = 0;
  for (auto& arg_name : func_meta_def->inputs) {
    input_indexes[arg_name] = cur_idx++;
  }

  cur_idx = 0;
  for (auto& arg_name : func_meta_def->outputs) {
    output_indexes[arg_name] = cur_idx++;
  }

  auto new_node_idx = fused_node.Index();

  // Remove nodes that were fused
  for (auto node_index : sub_graph.nodes) {
    auto node = GetNode(node_index);
    if (nullptr == node) {
      continue;
    }

    // move any applicable input edges to the new node. remove all others
    auto input_edges = node->GetRelationships().input_edges;  // copy so RemoveEdge doesn't invalidate iterator
    for (const auto& input_edge : input_edges) {
      const auto& producer = input_edge.GetNode();
      auto producer_idx = producer.Index();
      auto src_idx = input_edge.GetSrcArgIndex();
      auto dst_idx = input_edge.GetDstArgIndex();

      // if this input is an input of the fused node add an edge for that
      if (dst_idx < (int)node->InputDefs().size()) {
        auto it = input_indexes.find(node->InputDefs()[dst_idx]->Name());
        if (it != input_indexes.cend()) {
          AddEdge(producer_idx, new_node_idx, src_idx, it->second);
        }
      } else {
        int dst_implicit_input_idx = dst_idx - (int)node->InputDefs().size();
        ORT_ENFORCE(dst_implicit_input_idx < (int)node->ImplicitInputDefs().size());
        auto it = input_indexes.find(node->ImplicitInputDefs()[dst_implicit_input_idx]->Name());
        if (it != input_indexes.cend()) {
          AddEdge(producer_idx, new_node_idx, src_idx, it->second);
        }
      }
      RemoveEdge(producer_idx, node_index, src_idx, dst_idx);
    }

    // move any applicable output edges to the new node
    auto output_edges = node->GetRelationships().output_edges;  // copy so RemoveEdge doesn't invalidate iterator
    for (const auto& output_edge : output_edges) {
      const auto& consumer = output_edge.GetNode();
      auto consumer_idx = consumer.Index();
      auto src_idx = output_edge.GetSrcArgIndex();
      auto dst_idx = output_edge.GetDstArgIndex();

      // if this output is an output of the fused node add an edge for that
      auto it = output_indexes.find(node->OutputDefs()[src_idx]->Name());
      if (it != output_indexes.cend()) {
        AddEdge(new_node_idx, consumer_idx, it->second, dst_idx);
      }

      RemoveEdge(node_index, consumer_idx, src_idx, dst_idx);
    }

    RemoveNode(node_index);
  }
}

#endif  // #if !defined(ORT_MINIMAL_BUILD) || defined(ORT_EXTENDED_MINIMAL_BUILD)

#if !defined(ORT_MINIMAL_BUILD)

Node& Graph::FuseSubGraph(const IndexedSubGraph& sub_graph,
                          const std::string& fused_node_name) {
  Node& fused_node = CreateFusedSubGraphNode(sub_graph, fused_node_name);

  // create Function before we remove nodes
  fused_node.func_body_ = std::make_unique<FunctionImpl>(*this, sub_graph);
  // remove nodes and update edges
  FinalizeFuseSubGraph(sub_graph, fused_node);

  return fused_node;
}

Status Graph::InlineFunction(Node& callnode) {
  const auto& model_path = ModelPath();
  auto output_edges = callnode.GetRelationships().output_edges;
  for (const auto& output_edge : output_edges) {
    RemoveEdge(callnode.Index(), output_edge.GetNode().Index(), output_edge.GetSrcArgIndex(), output_edge.GetDstArgIndex());
  }

  // create a uniq_identifier to append to every node name and intermediate input\outputs
  // to make sure there are no unintended duplicates
  std::stringstream ss;
  ss << "_" << static_cast<const void*>(&callnode) << "_";
  auto uniq_identifier = ss.str();

  // Replace a (function-call) node by an inlined graph.
  if (!callnode.GetFunctionBody()) {
    // This is the normal use-case: inlining a FunctionProto (representing
    // a model-local function or a schema-defined function).
    FunctionProto inlined_fp;
    ORT_ENFORCE(callnode.TryGetFunctionProto(inlined_fp), "Node has no function body and cannot be inlined.");
    function_utils::Specialize(inlined_fp, callnode, uniq_identifier);

    auto to_node_arg = [this](const std::string& name) {
      return &this->GetOrCreateNodeArg(name, nullptr);
    };

    for (const auto& inlined_node : inlined_fp.node()) {
      if (inlined_node.op_type() == kConstant) {
        // Copy constant nodes _value to name_to_initial_tensor_
        const gsl::not_null<TensorProto*> tensor{graph_proto_->add_initializer()};
        ORT_RETURN_IF_ERROR(utils::ConstantNodeProtoToTensorProto(inlined_node, model_path, *tensor, inlined_node.output(0)));
        name_to_initial_tensor_[tensor->name()] = tensor;
      } else {
        InlinedVector<onnxruntime::NodeArg*> inputs;
        InlinedVector<onnxruntime::NodeArg*> outputs;

        for (const auto& tensor_name : inlined_node.input())
          inputs.push_back(to_node_arg(tensor_name));

        for (const auto& tensor_name : inlined_node.output())
          outputs.push_back(to_node_arg(tensor_name));

        onnxruntime::NodeAttributes new_attr_map;
        new_attr_map.reserve(inlined_node.attribute_size());
        for (const auto& node_attr : inlined_node.attribute()) {
          onnx::AttributeProto attr_copy = node_attr;
          new_attr_map[node_attr.name()] = std::move(attr_copy);
        }
        AddNode(inlined_node.name(), inlined_node.op_type(),
                inlined_node.doc_string(), inputs, outputs, &new_attr_map, inlined_node.domain());
      }
    }

  } else {
    // Uncommon scenario. Inlining a node representing a fused sub-graph.
    // TODO: Unclear that this feature is needed. Can this be removed?
    const Graph& subgraph = callnode.GetFunctionBody()->Body();

    // Map of function input outputs to nodes input/outputs
    std::unordered_map<std::string, NodeArg*> remap_input_output;
    // Set of node input output names as these names need to be preserved during inlining
    std::unordered_set<std::string> func_input_output_names;

    for (size_t i = 0; i < subgraph.GetInputsIncludingInitializers().size(); ++i) {
      auto* input = subgraph.GetInputsIncludingInitializers()[i];
      if (input->Name() != callnode.MutableInputDefs()[i]->Name()) {
        remap_input_output[input->Name()] = callnode.MutableInputDefs()[i];
      }
      func_input_output_names.insert(input->Name());
    }

    for (size_t i = 0; i < subgraph.GetOutputs().size(); ++i) {
      auto* output = subgraph.GetOutputs()[i];
      if (output->Name() != callnode.MutableOutputDefs()[i]->Name()) {
        remap_input_output[output->Name()] = callnode.MutableOutputDefs()[i];
      }
      func_input_output_names.insert(output->Name());
    }

    for (auto& init : subgraph.name_to_initial_tensor_) {
      const gsl::not_null<TensorProto*> tensor{graph_proto_->add_initializer()};
      *tensor = *init.second;
      tensor->set_name(tensor->name() + uniq_identifier);
      name_to_initial_tensor_[tensor->name()] = tensor;
    }
    for (const auto& subgraph_node : subgraph.Nodes()) {
      if (subgraph_node.OpType() == kConstant) {
        // Copy constant nodes _value to name_to_initial_tensor_
        ONNX_NAMESPACE::NodeProto subgraph_node_proto{};
        subgraph_node.ToProto(subgraph_node_proto);
        const gsl::not_null<TensorProto*> tensor{graph_proto_->add_initializer()};
        ORT_RETURN_IF_ERROR(utils::ConstantNodeProtoToTensorProto(subgraph_node_proto, model_path, *tensor, subgraph_node_proto.output(0)));
        name_to_initial_tensor_[tensor->name()] = tensor;
      } else {
        std::vector<NodeArg*> inputs, outputs;
        for (auto* input : subgraph_node.InputDefs()) {
          auto& n_input = GetOrCreateNodeArg(input->Name(), input->TypeAsProto());
          inputs.push_back(&n_input);
        }
        for (auto* output : subgraph_node.OutputDefs()) {
          auto& n_output = GetOrCreateNodeArg(output->Name(), output->TypeAsProto());
          outputs.push_back(&n_output);
        }

        AddNode(subgraph_node.Name() + uniq_identifier, subgraph_node.OpType(), subgraph_node.Description(),
                inputs,
                outputs,
                &subgraph_node.GetAttributes(),
                subgraph_node.Domain());
      }
    }
  }

  RemoveNode(callnode.Index());

  // std::cout << "Graph after inlining\n\n" << *this << std::endl << std::flush;

  ORT_RETURN_IF_ERROR(this->Resolve());

  return Status::OK();
}

void Graph::SetInputs(gsl::span<const NodeArg* const> inputs) {
  // creating graph from scratch
  // rely on SetGraphInputsOutputs() to fix up graph_inputs_excluding_initializers_
  // if is_loaded_from_model_file_ == false
  graph_inputs_including_initializers_.reserve(inputs.size());
  graph_inputs_including_initializers_.assign(inputs.begin(), inputs.end());

  if (is_loaded_from_model_file_) {
    // graph loaded from model file
    graph_inputs_excluding_initializers_.clear();
    for (const auto* input : inputs) {
      ORT_ENFORCE(input->Exists(), "Input to set must exist.");
      if (name_to_initial_tensor_.find(input->Name()) == name_to_initial_tensor_.end()) {
        graph_inputs_excluding_initializers_.emplace_back(input);
      }
    }

    ComputeOverridableInitializers();
  }

  graph_inputs_manually_set_ = true;
  GraphProtoSyncNeeded(true);
  GraphResolveNeeded(true);
}

void Graph::SetOutputs(gsl::span<const NodeArg* const> outputs) {
  graph_outputs_.reserve(outputs.size());
  graph_outputs_.assign(outputs.begin(), outputs.end());

  graph_outputs_manually_set_ = true;
  GraphProtoSyncNeeded(true);
  GraphResolveNeeded(true);
}

#endif  // !defined(ORT_MINIMAL_BUILD)

#if !defined(ORT_MINIMAL_BUILD) || defined(ORT_EXTENDED_MINIMAL_BUILD)
void Graph::SetNodeArgType(NodeArg& arg, const ONNX_NAMESPACE::TypeProto& type_proto) {
  arg.SetType(type_proto);
  GraphResolveNeeded(true);
}
#endif  // !defined(ORT_MINIMAL_BUILD) || defined(ORT_EXTENDED_MINIMAL_BUILD)

Graph::~Graph() {
  // nothing to do, but we put it here so we don't need to fully define types in Graph that are held in unique_ptr
  // such as   std::unique_ptr<FunctionContainer> function_container_;
}

#if !defined(ORT_MINIMAL_BUILD)
std::ostream& operator<<(std::ostream& out, const NodeArg& node_arg) {
  out << "\"" << node_arg.Name() << "\"";
  if (node_arg.Type()) {
    out << ": " << *node_arg.Type();
  }
  return out;
}

std::ostream& operator<<(std::ostream& out, const Node& node) {
  out << "(\"" << node.Name() << "\""
      << ", "
      << node.OpType()
      << ", "
      // Use quote so default ONNX domain is shown as ""
      // rather than misleading empty string.
      << "\"" << node.Domain() << "\""
      << ", "
      << node.SinceVersion()
      << ") : (";
  for (const auto* x : node.InputDefs()) {
    if (x->Exists()) {
      out << *x << ",";
    } else {
      // Print missing (or optional) inputs
      // because operator schema uses positional
      // arguments in ONNX.
      out << "\"\""
          << ",";
    }
  }
  out << ") -> (";
  for (const auto* x : node.OutputDefs()) {
    if (x->Exists()) {
      out << *x << ",";
    } else {
      // Print missing (or optional) outputs
      // because operator schema uses positional
      // arguments in ONNX.
      out << "\"\""
          << ",";
    }
  }
  out << ") ";
  return out;
}

std::ostream& operator<<(std::ostream& out, const Graph& graph) {
  out << "Inputs:\n";
  for (const auto* x : graph.GetInputs()) {
    // Unlike we print missing input and output for operator, we don't
    // print missing input for graph because they are not helpful (we
    // don't have a fixed schema for graph to match arguments).
    if (x) {
      out << "   " << *x << "\n";
    }
  }
  out << "Nodes:\n";
  for (const auto& node : graph.Nodes()) {
    out << "   " << node << "\n";
  }
  out << "Outputs:\n";
  for (const auto* x : graph.GetOutputs()) {
    // Similar to graph input, missing graph output is not printed.
    if (x) {
      out << "   " << *x << "\n";
    }
  }
  return out;
}
#endif  // !defined(ORT_MINIMAL_BUILD)

Status Graph::LoadFromOrtFormat(const onnxruntime::fbs::Graph& fbs_graph,
                                const Model& owning_model,
                                const std::unordered_map<std::string, int>& domain_to_version,
#if !defined(ORT_MINIMAL_BUILD)
                                IOnnxRuntimeOpSchemaCollectionPtr schema_registry,
#endif
                                bool can_use_flatbuffer_for_initializers,
                                const logging::Logger& logger, std::unique_ptr<Graph>& graph) {
  graph = std::make_unique<Graph>(owning_model, domain_to_version,
#if !defined(ORT_MINIMAL_BUILD)
                                  schema_registry,
#endif
                                  nullptr, nullptr, logger,
                                  // Assume anything in ORT format has already been validated.
                                  false);

  ORT_RETURN_IF_ERROR(graph->LoadFromOrtFormat(fbs_graph, can_use_flatbuffer_for_initializers));

#if !defined(ORT_MINIMAL_BUILD)
  // in a full build we need to run Resolve to fully populate ResolveContext and Node::op_,
  // which will allow optimizers to run or non-ORT EPs to take nodes.
  // TODO: We could decide that an ORT model is load only even in a full build,
  // and in InferenceSession::Initialize skip partitioning and running optimizers.
  graph->SetGraphResolveNeeded();
  ORT_RETURN_IF_ERROR(graph->Resolve());
#endif

  return Status::OK();
}

Status Graph::LoadFromOrtFormat(const onnxruntime::fbs::Graph& fbs_graph,
                                Graph& parent_graph, const Node& parent_node,
                                bool can_use_flatbuffer_for_initializers,
                                const logging::Logger& logger, std::unique_ptr<Graph>& graph) {
  graph = std::make_unique<Graph>(parent_graph.owning_model_,
                                  parent_graph.domain_to_version_,
#if !defined(ORT_MINIMAL_BUILD)
                                  parent_graph.schema_registry_,
#endif
                                  &parent_graph, &parent_node,
                                  logger,
                                  // Assume anything in ORT format has already been validated.
                                  false);

  return graph->LoadFromOrtFormat(fbs_graph, can_use_flatbuffer_for_initializers);
}

Graph::Graph(const Model& owning_model,
             const std::unordered_map<std::string, int>& domain_to_version,
#if !defined(ORT_MINIMAL_BUILD)
             IOnnxRuntimeOpSchemaCollectionPtr schema_registry,
#endif
             Graph* parent_graph, const Node* parent_node,
             const logging::Logger& logger,
             bool strict_shape_type_inference)
    : owning_model_(owning_model),
      graph_proto_(&deserialized_proto_data_),
#if !defined(ORT_MINIMAL_BUILD) || defined(ORT_EXTENDED_MINIMAL_BUILD)
      runtime_optimizations_ptr_(std::make_unique<RuntimeOptimizationRecordContainer>()),
      runtime_optimizations_(*runtime_optimizations_ptr_),
#endif
#if !defined(ORT_MINIMAL_BUILD)
      schema_registry_(schema_registry),
#endif
      domain_to_version_(domain_to_version),
      ir_version_(owning_model.IrVersion()),
      parent_graph_(parent_graph),
      parent_node_(parent_node),
      logger_(logger),
      strict_shape_type_inference_(strict_shape_type_inference),
      is_loaded_from_model_file_(true) {  // true as the Graph isn't manually constructed from scratch
}

common::Status Graph::LoadFromOrtFormat(const onnxruntime::fbs::Graph& fbs_graph,
                                        bool can_use_flatbuffer_for_initializers) {
  // We deserialize the graph from ORT format in the following order:
  // 1. Deserialize the initializers and sparse initializers. Convert sparse to dense.
  // 2. Deserialize the NodeArgs
  //        We need all NodeArg instances to exist when deserializing Nodes to setup the Node's
  //        inputs/outputs/implicit inputs which are collections of NodeArg*.
  // 3. Deserialize the Nodes
  // 4. Deserialize the NodeEdges
  //        We need all the Node instances to exist as the EdgeEnd has a Node* for the other end of the edge
  // 5. Deserialize the Inputs/Outputs/outer_scope_node_args
  // 6. Deserialize the runtime optimizations, if enabled

  // Initializers
  auto fbs_initializers = fbs_graph.initializers();
#if !defined(DISABLE_SPARSE_TENSORS)
  auto fbs_sparse_initializers = fbs_graph.sparse_initializers();
  flatbuffers::uoffset_t map_size = (fbs_initializers != nullptr ? fbs_initializers->size() : 0U) +
                                    (fbs_sparse_initializers != nullptr ? fbs_sparse_initializers->size() : 0U);
#else
  flatbuffers::uoffset_t map_size = (fbs_initializers != nullptr ? fbs_initializers->size() : 0U);
#endif

  if (map_size > 0) {
    name_to_initial_tensor_.reserve(map_size);
  }

  if (fbs_initializers) {
    for (const auto* fbs_tensor : *fbs_initializers) {
      ORT_RETURN_IF(nullptr == fbs_tensor, "Initializer tensor is missing. Invalid ORT format model.");
      TensorProto* initializer = deserialized_proto_data_.add_initializer();
      ORT_RETURN_IF_ERROR(fbs::utils::LoadInitializerOrtFormat(*fbs_tensor, *initializer,
                                                               can_use_flatbuffer_for_initializers));
      auto p = name_to_initial_tensor_.emplace(initializer->name(), initializer);
      if (!p.second) {
        LOGS(logger_, WARNING) << "Duplicate initializer (dense or ConstantNode): '" << initializer->name()
                               << "' the model will use the latest encountered initializer"
                               << ". Please, fix your model.";
        p.first->second = initializer;
      }
    }
  }

#if !defined(DISABLE_SPARSE_TENSORS)
  if (fbs_sparse_initializers) {
    sparse_tensor_names_.reserve(fbs_sparse_initializers->size());
    const auto& model_path = ModelPath();

    for (const auto* fbs_sparse_tensor : *fbs_sparse_initializers) {
      ORT_RETURN_IF(nullptr == fbs_sparse_tensor, "Sparse Initializer tensor is missing. Invalid ORT format model.");
      SparseTensorProto sparse_initializer;
      ORT_RETURN_IF_ERROR(fbs::utils::LoadSparseInitializerOrtFormat(*fbs_sparse_tensor, sparse_initializer));
      TensorProto& initializer = *deserialized_proto_data_.add_initializer();
      ORT_RETURN_IF_ERROR(utils::SparseTensorProtoToDenseTensorProto(sparse_initializer, model_path, initializer));
      auto p = name_to_initial_tensor_.emplace(initializer.name(), &initializer);
      if (!p.second) {
        LOGS(logger_, WARNING) << "Duplicate initializer (dense, sparse or ConstantNode): '" << initializer.name()
                               << "' the model will use the latest encountered initializer"
                               << ". Please, fix your model.";
        p.first->second = &initializer;
      }
      sparse_tensor_names_.emplace(initializer.name());
    }
  }
#endif

  // NodeArgs
  auto fbs_node_args = fbs_graph.node_args();
  if (fbs_node_args) {
    node_args_.reserve(fbs_node_args->size());
    for (const auto* fbs_value_info : *fbs_node_args) {
      ORT_RETURN_IF(nullptr == fbs_value_info, "NodeArg is missing. Invalid ORT format model.");
      NodeArgInfo node_arg_info;
      ORT_RETURN_IF_ERROR(fbs::utils::LoadValueInfoOrtFormat(*fbs_value_info, node_arg_info));
      node_args_[fbs_value_info->name()->str()] = std::make_unique<NodeArg>(std::move(node_arg_info));
    }
  }

  // Nodes
  //
  // Since we access a node using its index, we need to have nodes_ with size max_node_index to avoid
  // out of bounds access.
  nodes_.resize(fbs_graph.max_node_index());
  auto* fbs_nodes = fbs_graph.nodes();

  // It is possible to have no nodes in the model. Most likely scenario is the subgraph of an If Node
  // where the subgraph returns a Constant node. The Constant node will be lifted to an initializer by ORT
  // (prior to serializing to ORT format), leaving a valid Graph that contains no nodes.
  if (fbs_nodes != nullptr) {
    for (const auto* fbs_node : *fbs_nodes) {
      ORT_RETURN_IF(nullptr == fbs_node, "Node is missing. Invalid ORT format model.");
      std::unique_ptr<Node> node;
      ORT_RETURN_IF_ERROR(Node::LoadFromOrtFormat(*fbs_node, *this, can_use_flatbuffer_for_initializers, logger_,
                                                  node));
      ORT_RETURN_IF(node->Index() >= fbs_graph.max_node_index(), "Node index is out of range");
      nodes_[node->Index()] = std::move(node);
      ++num_of_nodes_;
    }
  }

  // NodeEdges
  auto* fbs_node_edges = fbs_graph.node_edges();
  if (fbs_node_edges != nullptr) {
    for (const auto* fbs_node_edge : *fbs_node_edges) {
      ORT_RETURN_IF(nullptr == fbs_node_edge, "NodeEdge is missing. Invalid ORT format model.");
      ORT_RETURN_IF(fbs_node_edge->node_index() >= fbs_graph.max_node_index(), "Node index is out of range");
      ORT_RETURN_IF_ERROR(nodes_[fbs_node_edge->node_index()]->LoadEdgesFromOrtFormat(*fbs_node_edge, *this));
    }
  }

  // Inputs/Outputs/outer_scope_node_args
  auto add_node_args = [&](const flatbuffers::Vector<flatbuffers::Offset<flatbuffers::String>>* fbs_node_args,
                           std::vector<const NodeArg*>& node_args) -> Status {
    if (fbs_node_args != nullptr) {
      node_args.reserve(fbs_node_args->size());
      for (const auto* fbs_node_arg_name : *fbs_node_args) {
        ORT_RETURN_IF(nullptr == fbs_node_arg_name, "NodeArg Name is missing. Invalid ORT format model.");
        gsl::not_null<NodeArg*> node_arg = GetNodeArg(fbs_node_arg_name->str());
        node_args.push_back(node_arg);
      }
    }
    return Status::OK();
  };

  ORT_RETURN_IF_ERROR(add_node_args(fbs_graph.inputs(), graph_inputs_including_initializers_));
  for (const auto* input_arg : graph_inputs_including_initializers_) {
    if (name_to_initial_tensor_.count(input_arg->Name()) == 0) {
      graph_inputs_excluding_initializers_.push_back(input_arg);
    }
  }

  ComputeOverridableInitializers();

  ORT_RETURN_IF_ERROR(add_node_args(fbs_graph.outputs(), graph_outputs_));

#if !defined(ORT_MINIMAL_BUILD) || defined(ORT_EXTENDED_MINIMAL_BUILD)
  // populate NodeArg lookups after loading Nodes and NodeArgs
  ORT_RETURN_IF_ERROR(PopulateNodeArgToProducerConsumerLookupsFromNodes());

  // runtime optimizations
  if (const auto* fbs_runtime_optimizations = fbs_graph.runtime_optimizations()) {
    if (const auto* fbs_runtime_optimization_records = fbs_runtime_optimizations->records()) {
      ORT_RETURN_IF_ERROR(MutableRuntimeOptimizations().LoadFromOrtFormat(*fbs_runtime_optimization_records));
    }
  }
#endif  // !defined(ORT_MINIMAL_BUILD) || defined(ORT_EXTENDED_MINIMAL_BUILD)

  return Status::OK();
}

}  // namespace onnxruntime<|MERGE_RESOLUTION|>--- conflicted
+++ resolved
@@ -3827,13 +3827,7 @@
 #if !defined(ORT_MINIMAL_BUILD)
   // if this is a full build create the lightweight Function implementation that provides the schema so that
   // kernel lookup works as per usual, if not using an existing schema.
-<<<<<<< HEAD
-  if (sub_graph.use_existing_schema) {
-=======
-  // in an extended minimal build we do the lookup via a hash so don't need a schema.
-  fused_node.SetSinceVersion(func_meta_def->since_version);
   if (sub_graph.schema_source == IndexedSubGraph::SourceOfSchema::EXISTING) {
->>>>>>> 9ad5b95e
     ORT_ENFORCE(SetOpSchemaFromRegistryForNode(fused_node),
                 "Schema was not found for fused node. Domain:", fused_node.Domain(), " OpType:", fused_node.OpType());
   } else if (IndexedSubGraph::SourceOfSchema::REUSE_OR_CREATE == sub_graph.schema_source) {
