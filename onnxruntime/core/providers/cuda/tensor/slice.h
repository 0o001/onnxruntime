--- conflicted
+++ resolved
@@ -9,14 +9,9 @@
 namespace onnxruntime {
 namespace cuda {
 
-<<<<<<< HEAD
 template <bool dynamic>
 class Slice : public CudaKernel, public SliceBase {
-=======
-template<typename Tind, bool dynamic>
-class Slice final : public CudaKernel, public SliceBase {
->>>>>>> ec4f6c09
- public:
+public:
   Slice(const OpKernelInfo& info) : CudaKernel(info), SliceBase(info, dynamic) {}
 
   Status ComputeInternal(OpKernelContext* ctx) const override;
